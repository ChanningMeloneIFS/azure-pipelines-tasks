--- conflicted
+++ resolved
@@ -17,13 +17,8 @@
     "demands": [],
     "version": {
         "Major": 2,
-<<<<<<< HEAD
-        "Minor": 169,
-        "Patch": 5
-=======
         "Minor": 171,
-        "Patch": 3
->>>>>>> c9a61312
+        "Patch": 4
     },
     "minimumAgentVersion": "2.115.0",
     "instanceNameFormat": "dotnet $(command)",
