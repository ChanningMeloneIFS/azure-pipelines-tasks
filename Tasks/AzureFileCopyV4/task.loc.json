--- conflicted
+++ resolved
@@ -13,13 +13,8 @@
   "author": "Microsoft Corporation",
   "version": {
     "Major": 4,
-<<<<<<< HEAD
-    "Minor": 167,
+    "Minor": 168,
     "Patch": 1
-=======
-    "Minor": 168,
-    "Patch": 0
->>>>>>> 8ea04f54
   },
   "preview": true,
   "demands": [
