--- conflicted
+++ resolved
@@ -17,11 +17,7 @@
   "version": {
     "Major": 3,
     "Minor": 4,
-<<<<<<< HEAD
-    "Patch": 1
-=======
     "Patch": 5
->>>>>>> 9c53e105
   },
   "releaseNotes": "ms-resource:loc.releaseNotes",
   "minimumAgentVersion": "2.104.1",
