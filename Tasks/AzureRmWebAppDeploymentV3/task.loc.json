--- conflicted
+++ resolved
@@ -17,11 +17,7 @@
   "version": {
     "Major": 3,
     "Minor": 4,
-<<<<<<< HEAD
-    "Patch": 8
-=======
-    "Patch": 9
->>>>>>> 58967128
+    "Patch": 10
   },
   "releaseNotes": "ms-resource:loc.releaseNotes",
   "minimumAgentVersion": "2.104.1",
