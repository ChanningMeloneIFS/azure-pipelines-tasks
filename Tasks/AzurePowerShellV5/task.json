--- conflicted
+++ resolved
@@ -17,11 +17,7 @@
     "version": {
         "Major": 5,
         "Minor": 162,
-<<<<<<< HEAD
-        "Patch": 2
-=======
-        "Patch": 3
->>>>>>> 1ce4d23f
+        "Patch": 4
     },
     "preview": "true",
     "releaseNotes": "Added support for Az Module and cross platform agents.",
