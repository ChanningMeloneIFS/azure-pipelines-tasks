{
  "id": "EB72CB01-A7E5-427B-A8A1-1B31CCAC8A43",
  "name": "AzureFileCopy",
  "friendlyName": "ms-resource:loc.friendlyName",
  "description": "ms-resource:loc.description",
  "helpUrl": "https://docs.microsoft.com/azure/devops/pipelines/tasks/deploy/azure-file-copy",
  "helpMarkDown": "ms-resource:loc.helpMarkDown",
  "category": "Deploy",
  "visibility": [
    "Build",
    "Release"
  ],
  "author": "Microsoft Corporation",
  "version": {
    "Major": 3,
    "Minor": 154,
<<<<<<< HEAD
    "Patch": 18
=======
    "Patch": 16
>>>>>>> 0df4c6c8
  },
  "preview": true,
  "demands": [
    "azureps"
  ],
  "releaseNotes": "ms-resource:loc.releaseNotes",
  "minimumAgentVersion": "1.103.0",
  "groups": [
    {
      "name": "output",
      "displayName": "ms-resource:loc.group.displayName.output",
      "isExpanded": true
    }
  ],
  "inputs": [
    {
      "name": "SourcePath",
      "type": "filePath",
      "label": "ms-resource:loc.input.label.SourcePath",
      "defaultValue": "",
      "required": true,
      "helpMarkDown": "ms-resource:loc.input.help.SourcePath"
    },
    {
      "name": "ConnectedServiceNameARM",
      "aliases": [
        "azureSubscription"
      ],
      "type": "connectedService:AzureRM",
      "label": "ms-resource:loc.input.label.ConnectedServiceNameARM",
      "defaultValue": "",
      "required": true,
      "helpMarkDown": "ms-resource:loc.input.help.ConnectedServiceNameARM"
    },
    {
      "name": "Destination",
      "type": "pickList",
      "label": "ms-resource:loc.input.label.Destination",
      "defaultValue": "",
      "required": true,
      "options": {
        "AzureBlob": "Azure Blob",
        "AzureVMs": "Azure VMs"
      },
      "helpMarkDown": "ms-resource:loc.input.help.Destination"
    },
    {
      "name": "StorageAccountRM",
      "aliases": [
        "storage"
      ],
      "type": "pickList",
      "label": "ms-resource:loc.input.label.StorageAccountRM",
      "defaultValue": "",
      "required": true,
      "helpMarkDown": "ms-resource:loc.input.help.StorageAccountRM",
      "properties": {
        "EditableOptions": "True"
      }
    },
    {
      "name": "ContainerName",
      "type": "string",
      "label": "ms-resource:loc.input.label.ContainerName",
      "defaultValue": "",
      "required": true,
      "helpMarkDown": "ms-resource:loc.input.help.ContainerName",
      "visibleRule": "Destination = AzureBlob"
    },
    {
      "name": "BlobPrefix",
      "type": "string",
      "label": "ms-resource:loc.input.label.BlobPrefix",
      "defaultValue": "",
      "required": false,
      "helpMarkDown": "ms-resource:loc.input.help.BlobPrefix",
      "visibleRule": "Destination = AzureBlob"
    },
    {
      "name": "EnvironmentNameRM",
      "aliases": [
        "resourceGroup"
      ],
      "type": "pickList",
      "label": "ms-resource:loc.input.label.EnvironmentNameRM",
      "defaultValue": "",
      "required": true,
      "helpMarkDown": "ms-resource:loc.input.help.EnvironmentNameRM",
      "properties": {
        "EditableOptions": "True"
      },
      "visibleRule": "Destination = AzureVMs"
    },
    {
      "name": "ResourceFilteringMethod",
      "type": "radio",
      "label": "ms-resource:loc.input.label.ResourceFilteringMethod",
      "required": false,
      "defaultValue": "machineNames",
      "options": {
        "machineNames": "Machine Names",
        "tags": "Tags"
      },
      "helpMarkDown": "ms-resource:loc.input.help.ResourceFilteringMethod",
      "visibleRule": "Destination = AzureVMs"
    },
    {
      "name": "MachineNames",
      "type": "string",
      "label": "ms-resource:loc.input.label.MachineNames",
      "defaultValue": "",
      "required": false,
      "helpMarkDown": "ms-resource:loc.input.help.MachineNames",
      "visibleRule": "Destination = AzureVMs"
    },
    {
      "name": "vmsAdminUserName",
      "type": "string",
      "label": "ms-resource:loc.input.label.vmsAdminUserName",
      "defaultValue": "",
      "required": true,
      "helpMarkDown": "ms-resource:loc.input.help.vmsAdminUserName",
      "visibleRule": "Destination = AzureVMs"
    },
    {
      "name": "vmsAdminPassword",
      "type": "string",
      "label": "ms-resource:loc.input.label.vmsAdminPassword",
      "defaultValue": "",
      "required": true,
      "helpMarkDown": "ms-resource:loc.input.help.vmsAdminPassword",
      "visibleRule": "Destination = AzureVMs"
    },
    {
      "name": "TargetPath",
      "type": "string",
      "label": "ms-resource:loc.input.label.TargetPath",
      "defaultValue": "",
      "required": true,
      "helpMarkDown": "ms-resource:loc.input.help.TargetPath",
      "visibleRule": "Destination = AzureVMs"
    },
    {
      "name": "AdditionalArgumentsForBlobCopy",
      "type": "multiLine",
      "label": "ms-resource:loc.input.label.AdditionalArgumentsForBlobCopy",
      "required": false,
      "defaultValue": "",
      "helpMarkDown": "ms-resource:loc.input.help.AdditionalArgumentsForBlobCopy"
    },
    {
      "name": "AdditionalArgumentsForVMCopy",
      "type": "multiLine",
      "label": "ms-resource:loc.input.label.AdditionalArgumentsForVMCopy",
      "required": false,
      "defaultValue": "",
      "helpMarkDown": "ms-resource:loc.input.help.AdditionalArgumentsForVMCopy",
      "visibleRule": "Destination = AzureVMs"
    },
    {
      "name": "enableCopyPrerequisites",
      "type": "boolean",
      "label": "ms-resource:loc.input.label.enableCopyPrerequisites",
      "defaultValue": "false",
      "visibleRule": "Destination = AzureVMs",
      "required": false,
      "helpMarkDown": "ms-resource:loc.input.help.enableCopyPrerequisites"
    },
    {
      "name": "CopyFilesInParallel",
      "type": "boolean",
      "label": "ms-resource:loc.input.label.CopyFilesInParallel",
      "defaultValue": "true",
      "required": false,
      "helpMarkDown": "ms-resource:loc.input.help.CopyFilesInParallel",
      "visibleRule": "Destination = AzureVMs"
    },
    {
      "name": "CleanTargetBeforeCopy",
      "type": "boolean",
      "label": "ms-resource:loc.input.label.CleanTargetBeforeCopy",
      "defaultValue": "false",
      "required": false,
      "helpMarkDown": "ms-resource:loc.input.help.CleanTargetBeforeCopy",
      "visibleRule": "Destination = AzureVMs"
    },
    {
      "name": "skipCACheck",
      "type": "boolean",
      "label": "ms-resource:loc.input.label.skipCACheck",
      "defaultValue": "true",
      "required": false,
      "helpMarkDown": "ms-resource:loc.input.help.skipCACheck",
      "visibleRule": "Destination = AzureVMs"
    },
    {
      "name": "outputStorageUri",
      "type": "string",
      "label": "ms-resource:loc.input.label.outputStorageUri",
      "required": false,
      "defaultValue": "",
      "groupName": "output",
      "helpMarkDown": "ms-resource:loc.input.help.outputStorageUri"
    },
    {
      "name": "outputStorageContainerSasToken",
      "type": "string",
      "label": "ms-resource:loc.input.label.outputStorageContainerSasToken",
      "required": false,
      "defaultValue": "",
      "groupName": "output",
      "helpMarkDown": "ms-resource:loc.input.help.outputStorageContainerSasToken"
    },
    {
      "name": "sasTokenTimeOutInMinutes",
      "type": "string",
      "label": "ms-resource:loc.input.label.sasTokenTimeOutInMinutes",
      "required": false,
      "groupName": "output",
      "helpMarkDown": "ms-resource:loc.input.help.sasTokenTimeOutInMinutes"
    }
  ],
  "dataSourceBindings": [
    {
      "target": "StorageAccountRM",
      "endpointId": "$(ConnectedServiceNameARM)",
      "dataSourceName": "AzureStorageAccountRM"
    },
    {
      "target": "EnvironmentNameRM",
      "endpointId": "$(ConnectedServiceNameARM)",
      "dataSourceName": "AzureVirtualMachinesV2Id",
      "resultTemplate": "{\"Value\":\"{{{ #extractResource resourceGroups}}}\",\"DisplayValue\":\"{{{ #extractResource resourceGroups}}}\"}"
    }
  ],
  "instanceNameFormat": "ms-resource:loc.instanceNameFormat",
  "prejobexecution": {
    "Node": {
      "target": "PreJobExecutionAzureFileCopy.js"
    }
  },
  "execution": {
    "PowerShell3": {
      "target": "AzureFileCopy.ps1"
    }
  },
  "messages": {
    "AFC_StorageAccountNotFound": "ms-resource:loc.messages.AFC_StorageAccountNotFound",
    "AFC_ResourceGroupNotFound": "ms-resource:loc.messages.AFC_ResourceGroupNotFound",
    "AFC_GetVMStatus": "ms-resource:loc.messages.AFC_GetVMStatus",
    "AFC_GetVMStatusComplete": "ms-resource:loc.messages.AFC_GetVMStatusComplete",
    "AFC_GetCustomScriptExtension": "ms-resource:loc.messages.AFC_GetCustomScriptExtension",
    "AFC_GetCustomScriptExtensionComplete": "ms-resource:loc.messages.AFC_GetCustomScriptExtensionComplete",
    "AFC_SetCustomScriptExtension": "ms-resource:loc.messages.AFC_SetCustomScriptExtension",
    "AFC_SetCustomScriptExtensionComplete": "ms-resource:loc.messages.AFC_SetCustomScriptExtensionComplete",
    "AFC_RemoveCustomScriptExtension": "ms-resource:loc.messages.AFC_RemoveCustomScriptExtension",
    "AFC_RemoveCustomScriptExtensionComplete": "ms-resource:loc.messages.AFC_RemoveCustomScriptExtensionComplete",
    "AFC_NoNetworkInterface": "ms-resource:loc.messages.AFC_NoNetworkInterface",
    "AFC_NullOrEmptyResourceGroup": "ms-resource:loc.messages.AFC_NullOrEmptyResourceGroup",
    "AFC_AzurePSNotInstalled": "ms-resource:loc.messages.AFC_AzurePSNotInstalled",
    "AFC_ClassicStorageAccountNotFound": "ms-resource:loc.messages.AFC_ClassicStorageAccountNotFound",
    "AFC_GenericStorageAccountNotFound": "ms-resource:loc.messages.AFC_GenericStorageAccountNotFound",
    "AFC_AzureFileCopyMoreHelp": "ms-resource:loc.messages.AFC_AzureFileCopyMoreHelp",
    "AFC_UploadFilesStorageAccount": "ms-resource:loc.messages.AFC_UploadFilesStorageAccount",
    "AFC_UploadContainerStorageAccount": "ms-resource:loc.messages.AFC_UploadContainerStorageAccount",
    "AFC_UploadFileSuccessful": "ms-resource:loc.messages.AFC_UploadFileSuccessful",
    "AFC_IncorrectTags": "ms-resource:loc.messages.AFC_IncorrectTags",
    "AFC_MachineDoesNotExist": "ms-resource:loc.messages.AFC_MachineDoesNotExist",
    "AFC_MachineNameFromIdErrorAllResources": "ms-resource:loc.messages.AFC_MachineNameFromIdErrorAllResources",
    "AFC_MachineNameFromIdError": "ms-resource:loc.messages.AFC_MachineNameFromIdError",
    "AFC_ResourceGroupNotFoundForSelectedConnection": "ms-resource:loc.messages.AFC_ResourceGroupNotFoundForSelectedConnection",
    "AFC_NoClassicVMResources": "ms-resource:loc.messages.AFC_NoClassicVMResources",
    "AFC_NoARMVMResources": "ms-resource:loc.messages.AFC_NoARMVMResources",
    "AFC_NoGenericVMResources": "ms-resource:loc.messages.AFC_NoGenericVMResources",
    "AFC_FilteringNoVMResources": "ms-resource:loc.messages.AFC_FilteringNoVMResources",
    "AFC_CopyStarted": "ms-resource:loc.messages.AFC_CopyStarted",
    "AFC_CopyCompleted": "ms-resource:loc.messages.AFC_CopyCompleted",
    "AFC_WinRMHelpMessage": "ms-resource:loc.messages.AFC_WinRMHelpMessage",
    "AFC_CopyFailed": "ms-resource:loc.messages.AFC_CopyFailed",
    "AFC_ParallelCopyFailed": "ms-resource:loc.messages.AFC_ParallelCopyFailed",
    "AFC_CopySuccessful": "ms-resource:loc.messages.AFC_CopySuccessful",
    "AFC_SetCustomScriptExtensionFailed": "ms-resource:loc.messages.AFC_SetCustomScriptExtensionFailed",
    "AFC_AddNetworkSecurityRuleFailed": "ms-resource:loc.messages.AFC_AddNetworkSecurityRuleFailed",
    "AFC_UnableToSetCustomScriptExtension": "ms-resource:loc.messages.AFC_UnableToSetCustomScriptExtension",
    "AFC_CopyPrereqsFailed": "ms-resource:loc.messages.AFC_CopyPrereqsFailed",
    "AFC_BlobStorageNotFound": "ms-resource:loc.messages.AFC_BlobStorageNotFound",
    "AFC_RootContainerAndDirectory": "ms-resource:loc.messages.AFC_RootContainerAndDirectory",
    "AFC_RedirectResponseInvalidStatusCode": "ms-resource:loc.messages.AFC_RedirectResponseInvalidStatusCode",
    "AFC_RedirectResponseLocationHeaderIsNull": "ms-resource:loc.messages.AFC_RedirectResponseLocationHeaderIsNull",
    "AFC_AzCopyBlobUploadNonZeroExitCode": "ms-resource:loc.messages.AFC_AzCopyBlobUploadNonZeroExitCode",
    "AFC_PreexecutionJob_UnableToGetStorageKey": "ms-resource:loc.messages.AFC_PreexecutionJob_UnableToGetStorageKey",
    "AFC_UninstallWinRMCustomScriptExtension": "ms-resource:loc.messages.AFC_UninstallWinRMCustomScriptExtension",
    "ExpiredServicePrincipal": "ms-resource:loc.messages.ExpiredServicePrincipal"
  }
}<|MERGE_RESOLUTION|>--- conflicted
+++ resolved
@@ -14,11 +14,7 @@
   "version": {
     "Major": 3,
     "Minor": 154,
-<<<<<<< HEAD
-    "Patch": 18
-=======
     "Patch": 16
->>>>>>> 0df4c6c8
   },
   "preview": true,
   "demands": [
