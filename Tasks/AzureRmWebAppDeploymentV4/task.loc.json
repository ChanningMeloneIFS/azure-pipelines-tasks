{
  "id": "497D490F-EEA7-4F2B-AB94-48D9C1ACDCB1",
  "name": "AzureRmWebAppDeployment",
  "friendlyName": "ms-resource:loc.friendlyName",
  "description": "ms-resource:loc.description",
  "helpUrl": "https://docs.microsoft.com/azure/devops/pipelines/tasks/deploy/azure-rm-web-app-deployment",
  "helpMarkDown": "ms-resource:loc.helpMarkDown",
  "category": "Deploy",
  "visibility": [
    "Build",
    "Release"
  ],
  "runsOn": [
    "Agent",
    "DeploymentGroup"
  ],
  "author": "Microsoft Corporation",
  "version": {
    "Major": 4,
<<<<<<< HEAD
    "Minor": 155,
    "Patch": 1
=======
    "Minor": 156,
    "Patch": 0
>>>>>>> dd3cc454
  },
  "releaseNotes": "ms-resource:loc.releaseNotes",
  "minimumAgentVersion": "2.104.1",
  "groups": [
    {
      "name": "FileTransformsAndVariableSubstitution",
      "displayName": "ms-resource:loc.group.displayName.FileTransformsAndVariableSubstitution",
      "isExpanded": false,
      "visibleRule": "WebAppKind != webAppContainer && WebAppkind != functionAppContainer && WebAppKind != webAppLinux && webAppKind != functionAppLinux && Package NotEndsWith .war"
    },
    {
      "name": "AdditionalDeploymentOptions",
      "displayName": "ms-resource:loc.group.displayName.AdditionalDeploymentOptions",
      "isExpanded": false,
      "visibleRule": "ConnectionType = AzureRM && WebAppKind != webAppLinux && WebAppKind != webAppContainer && WebAppkind != functionAppContainer && webAppKind != functionAppLinux && WebAppKind != \"\" && Package NotEndsWith .war && Package NotEndsWith .jar"
    },
    {
      "name": "PostDeploymentAction",
      "displayName": "ms-resource:loc.group.displayName.PostDeploymentAction",
      "isExpanded": false,
      "visibleRule": "ConnectionType = AzureRM && WebAppKind != \"\" && WebAppKind != webAppContainer && WebAppkind != functionAppContainer"
    },
    {
      "name": "ApplicationAndConfigurationSettings",
      "displayName": "ms-resource:loc.group.displayName.ApplicationAndConfigurationSettings",
      "isExpanded": false,
      "visibleRule": "ConnectionType = AzureRM"
    }
  ],
  "inputs": [
    {
      "name": "ConnectionType",
      "type": "pickList",
      "label": "ms-resource:loc.input.label.ConnectionType",
      "defaultValue": "AzureRM",
      "options": {
        "AzureRM": "Azure Resource Manager",
        "PublishProfile": "Publish Profile"
      },
      "required": true,
      "helpMarkDown": "ms-resource:loc.input.help.ConnectionType"
    },
    {
      "name": "ConnectedServiceName",
      "aliases": [
        "azureSubscription"
      ],
      "type": "connectedService:AzureRM",
      "label": "ms-resource:loc.input.label.ConnectedServiceName",
      "defaultValue": "",
      "required": true,
      "helpMarkDown": "ms-resource:loc.input.help.ConnectedServiceName",
      "visibleRule": "ConnectionType = AzureRM"
    },
    {
      "name": "PublishProfilePath",
      "type": "filePath",
      "label": "ms-resource:loc.input.label.PublishProfilePath",
      "defaultValue": "$(System.DefaultWorkingDirectory)/**/*.pubxml",
      "required": true,
      "helpMarkDown": "ms-resource:loc.input.help.PublishProfilePath",
      "visibleRule": "ConnectionType = PublishProfile"
    },
    {
      "name": "PublishProfilePassword",
      "type": "string",
      "label": "ms-resource:loc.input.label.PublishProfilePassword",
      "required": true,
      "helpMarkDown": "ms-resource:loc.input.help.PublishProfilePassword",
      "visibleRule": "ConnectionType = PublishProfile"
    },
    {
      "name": "WebAppKind",
      "aliases": [
        "appType"
      ],
      "type": "pickList",
      "label": "ms-resource:loc.input.label.WebAppKind",
      "defaultValue": "webApp",
      "required": true,
      "options": {
        "webApp": "Web App on Windows",
        "webAppLinux": "Web App on Linux",
        "webAppContainer": "Web App for Containers (Linux)",
        "functionApp": "Function App on Windows",
        "functionAppLinux": "Function App on Linux",
        "functionAppContainer": "Function App for Containers (Linux)",
        "apiApp": "API App",
        "mobileApp": "Mobile App"
      },
      "helpMarkDown": "ms-resource:loc.input.help.WebAppKind",
      "visibleRule": "ConnectionType = AzureRM"
    },
    {
      "name": "WebAppName",
      "type": "pickList",
      "label": "ms-resource:loc.input.label.WebAppName",
      "defaultValue": "",
      "required": true,
      "properties": {
        "EditableOptions": "True"
      },
      "helpMarkDown": "ms-resource:loc.input.help.WebAppName",
      "visibleRule": "ConnectionType = AzureRM"
    },
    {
      "name": "DeployToSlotOrASEFlag",
      "aliases": [
        "deployToSlotOrASE"
      ],
      "type": "boolean",
      "label": "ms-resource:loc.input.label.DeployToSlotOrASEFlag",
      "defaultValue": "false",
      "required": false,
      "helpMarkDown": "ms-resource:loc.input.help.DeployToSlotOrASEFlag",
      "visibleRule": "ConnectionType = AzureRM && WebAppKind != \"\""
    },
    {
      "name": "ResourceGroupName",
      "type": "pickList",
      "label": "ms-resource:loc.input.label.ResourceGroupName",
      "defaultValue": "",
      "required": true,
      "properties": {
        "EditableOptions": "True"
      },
      "helpMarkDown": "ms-resource:loc.input.help.ResourceGroupName",
      "visibleRule": "DeployToSlotOrASEFlag = true"
    },
    {
      "name": "SlotName",
      "type": "pickList",
      "label": "ms-resource:loc.input.label.SlotName",
      "defaultValue": "production",
      "required": true,
      "properties": {
        "EditableOptions": "True"
      },
      "helpMarkDown": "ms-resource:loc.input.help.SlotName",
      "visibleRule": "DeployToSlotOrASEFlag = true"
    },
    {
      "name": "DockerNamespace",
      "type": "string",
      "label": "ms-resource:loc.input.label.DockerNamespace",
      "defaultValue": "",
      "required": true,
      "visibleRule": "WebAppKind = webAppContainer || WebAppkind = functionAppContainer",
      "helpMarkDown": "ms-resource:loc.input.help.DockerNamespace"
    },
    {
      "name": "DockerRepository",
      "type": "string",
      "label": "ms-resource:loc.input.label.DockerRepository",
      "defaultValue": "",
      "required": true,
      "visibleRule": "WebAppKind = webAppContainer || WebAppkind = functionAppContainer",
      "helpMarkDown": "ms-resource:loc.input.help.DockerRepository"
    },
    {
      "name": "DockerImageTag",
      "type": "string",
      "label": "ms-resource:loc.input.label.DockerImageTag",
      "defaultValue": "",
      "required": false,
      "visibleRule": "WebAppKind = webAppContainer || WebAppkind = functionAppContainer",
      "helpMarkDown": "ms-resource:loc.input.help.DockerImageTag"
    },
    {
      "name": "VirtualApplication",
      "type": "string",
      "label": "ms-resource:loc.input.label.VirtualApplication",
      "defaultValue": "",
      "required": false,
      "visibleRule": "WebAppKind != webAppLinux && WebAppKind != webAppContainer && WebAppkind != functionAppContainer && WebAppKind != functionApp && webAppKind != functionAppLinux && WebAppKind != \"\"",
      "helpMarkDown": "ms-resource:loc.input.help.VirtualApplication"
    },
    {
      "name": "Package",
      "aliases": [
        "packageForLinux"
      ],
      "type": "filePath",
      "label": "ms-resource:loc.input.label.Package",
      "defaultValue": "$(System.DefaultWorkingDirectory)/**/*.zip",
      "required": true,
      "visibleRule": "ConnectionType = PublishProfile || WebAppKind = webApp || WebAppKind = apiApp || WebAppKind = functionApp || WebAppKind = mobileApp || WebAppKind = webAppLinux || webAppKind = functionAppLinux",
      "helpMarkDown": "ms-resource:loc.input.help.Package"
    },
    {
      "name": "RuntimeStack",
      "type": "pickList",
      "label": "ms-resource:loc.input.label.RuntimeStack",
      "defaultValue": "",
      "required": false,
      "properties": {
        "EditableOptions": "True"
      },
      "helpMarkDown": "ms-resource:loc.input.help.RuntimeStack",
      "visibleRule": "WebAppKind = webAppLinux"
    },
    {
      "name": "RuntimeStackFunction",
      "type": "pickList",
      "label": "ms-resource:loc.input.label.RuntimeStackFunction",
      "defaultValue": "",
      "required": false,
      "properties": {
        "EditableOptions": "True"
      },
      "options": {
        "DOCKER|microsoft/azure-functions-dotnet-core2.0:2.0": ".NET",
        "DOCKER|microsoft/azure-functions-node8:2.0": "JavaScript"
      },
      "helpMarkDown": "ms-resource:loc.input.help.RuntimeStackFunction",
      "visibleRule": "WebAppKind = functionAppLinux"
    },
    {
      "name": "StartupCommand",
      "type": "string",
      "label": "ms-resource:loc.input.label.StartupCommand",
      "defaultValue": "",
      "required": false,
      "visibleRule": "WebAppKind = webAppLinux || WebAppKind = webAppContainer || WebAppkind = functionAppContainer || WebAppKind = functionAppLinux",
      "helpMarkDown": "ms-resource:loc.input.help.StartupCommand"
    },
    {
      "name": "ScriptType",
      "type": "pickList",
      "label": "ms-resource:loc.input.label.ScriptType",
      "defaultValue": "",
      "options": {
        "": "Select deployment script type (inline or file)",
        "Inline Script": "Inline Script",
        "File Path": "Script File Path"
      },
      "groupName": "PostDeploymentAction",
      "helpMarkDown": "ms-resource:loc.input.help.ScriptType"
    },
    {
      "name": "InlineScript",
      "type": "multiLine",
      "label": "ms-resource:loc.input.label.InlineScript",
      "defaultValue": ":: You can provide your deployment commands here. One command per line.",
      "groupName": "PostDeploymentAction",
      "required": true,
      "visibleRule": "ScriptType == Inline Script",
      "properties": {
        "resizable": "true",
        "rows": "10",
        "maxLength": "500"
      }
    },
    {
      "name": "ScriptPath",
      "type": "filePath",
      "label": "ms-resource:loc.input.label.ScriptPath",
      "required": true,
      "groupName": "PostDeploymentAction",
      "visibleRule": "ScriptType == File Path"
    },
    {
      "name": "WebConfigParameters",
      "type": "multiLine",
      "label": "ms-resource:loc.input.label.WebConfigParameters",
      "required": false,
      "defaultValue": "",
      "groupName": "FileTransformsAndVariableSubstitution",
      "helpMarkDown": "ms-resource:loc.input.help.WebConfigParameters",
      "properties": {
        "editorExtension": "ms.vss-services-azure.webconfig-parameters-grid"
      }
    },
    {
      "name": "AppSettings",
      "type": "multiLine",
      "label": "ms-resource:loc.input.label.AppSettings",
      "defaultValue": "",
      "required": false,
      "groupName": "ApplicationAndConfigurationSettings",
      "helpMarkDown": "ms-resource:loc.input.help.AppSettings",
      "properties": {
        "editorExtension": "ms.vss-services-azure.parameters-grid"
      }
    },
    {
      "name": "ConfigurationSettings",
      "type": "multiLine",
      "label": "ms-resource:loc.input.label.ConfigurationSettings",
      "defaultValue": "",
      "required": false,
      "groupName": "ApplicationAndConfigurationSettings",
      "helpMarkDown": "ms-resource:loc.input.help.ConfigurationSettings",
      "properties": {
        "editorExtension": "ms.vss-services-azure.parameters-grid"
      }
    },
    {
      "name": "UseWebDeploy",
      "aliases": [
        "enableCustomDeployment"
      ],
      "type": "boolean",
      "label": "ms-resource:loc.input.label.UseWebDeploy",
      "required": false,
      "defaultValue": "false",
      "groupName": "AdditionalDeploymentOptions",
      "helpMarkDown": "ms-resource:loc.input.help.UseWebDeploy"
    },
    {
      "name": "DeploymentType",
      "type": "pickList",
      "label": "ms-resource:loc.input.label.DeploymentType",
      "defaultValue": "webDeploy",
      "required": true,
      "groupName": "AdditionalDeploymentOptions",
      "options": {
        "webDeploy": "Web Deploy",
        "zipDeploy": "Zip Deploy",
        "runFromZip": "Run From Package"
      },
      "helpMarkDown": "ms-resource:loc.input.help.DeploymentType",
      "visibleRule": "UseWebDeploy == true"
    },
    {
      "name": "TakeAppOfflineFlag",
      "type": "boolean",
      "label": "ms-resource:loc.input.label.TakeAppOfflineFlag",
      "defaultValue": "true",
      "required": false,
      "groupName": "AdditionalDeploymentOptions",
      "visibleRule": "UseWebDeploy == true && DeploymentType != runFromZip",
      "helpMarkDown": "ms-resource:loc.input.help.TakeAppOfflineFlag"
    },
    {
      "name": "SetParametersFile",
      "type": "filePath",
      "label": "ms-resource:loc.input.label.SetParametersFile",
      "defaultValue": "",
      "required": false,
      "groupName": "AdditionalDeploymentOptions",
      "visibleRule": "UseWebDeploy == true && DeploymentType == webDeploy",
      "helpMarkDown": "ms-resource:loc.input.help.SetParametersFile"
    },
    {
      "name": "RemoveAdditionalFilesFlag",
      "type": "boolean",
      "label": "ms-resource:loc.input.label.RemoveAdditionalFilesFlag",
      "defaultValue": "false",
      "required": false,
      "groupName": "AdditionalDeploymentOptions",
      "visibleRule": "UseWebDeploy == true && DeploymentType == webDeploy",
      "helpMarkDown": "ms-resource:loc.input.help.RemoveAdditionalFilesFlag"
    },
    {
      "name": "ExcludeFilesFromAppDataFlag",
      "type": "boolean",
      "label": "ms-resource:loc.input.label.ExcludeFilesFromAppDataFlag",
      "defaultValue": "true",
      "required": false,
      "groupName": "AdditionalDeploymentOptions",
      "visibleRule": "UseWebDeploy == true && DeploymentType == webDeploy",
      "helpMarkDown": "ms-resource:loc.input.help.ExcludeFilesFromAppDataFlag"
    },
    {
      "name": "AdditionalArguments",
      "type": "string",
      "label": "ms-resource:loc.input.label.AdditionalArguments",
      "required": false,
      "defaultValue": "-retryAttempts:6 -retryInterval:10000",
      "groupName": "AdditionalDeploymentOptions",
      "visibleRule": "UseWebDeploy == true && DeploymentType == webDeploy",
      "helpMarkDown": "ms-resource:loc.input.help.AdditionalArguments"
    },
    {
      "name": "RenameFilesFlag",
      "type": "boolean",
      "label": "ms-resource:loc.input.label.RenameFilesFlag",
      "defaultValue": "true",
      "required": false,
      "visibleRule": "UseWebDeploy == true && DeploymentType == webDeploy",
      "groupName": "AdditionalDeploymentOptions",
      "helpMarkDown": "ms-resource:loc.input.help.RenameFilesFlag"
    },
    {
      "name": "XmlTransformation",
      "aliases": [
        "enableXmlTransform"
      ],
      "type": "boolean",
      "label": "ms-resource:loc.input.label.XmlTransformation",
      "required": false,
      "defaultValue": false,
      "groupName": "FileTransformsAndVariableSubstitution",
      "helpMarkDown": "ms-resource:loc.input.help.XmlTransformation"
    },
    {
      "name": "XmlVariableSubstitution",
      "aliases": [
        "enableXmlVariableSubstitution"
      ],
      "type": "boolean",
      "label": "ms-resource:loc.input.label.XmlVariableSubstitution",
      "required": false,
      "defaultValue": false,
      "groupName": "FileTransformsAndVariableSubstitution",
      "helpMarkDown": "ms-resource:loc.input.help.XmlVariableSubstitution"
    },
    {
      "name": "JSONFiles",
      "type": "multiLine",
      "label": "ms-resource:loc.input.label.JSONFiles",
      "required": false,
      "defaultValue": "",
      "groupName": "FileTransformsAndVariableSubstitution",
      "helpMarkDown": "ms-resource:loc.input.help.JSONFiles"
    }
  ],
  "outputVariables": [
    {
      "name": "AppServiceApplicationUrl",
      "description": "Application URL of the selected App Service."
    }
  ],
  "dataSourceBindings": [
    {
      "target": "WebAppName",
      "endpointId": "$(ConnectedServiceName)",
      "dataSourceName": "AzureRMWebAppNamesByAppType",
      "parameters": {
        "WebAppKind": "$(WebAppKind)"
      }
    },
    {
      "target": "ResourceGroupName",
      "endpointId": "$(ConnectedServiceName)",
      "dataSourceName": "AzureRMWebAppResourceGroup",
      "parameters": {
        "WebAppName": "$(WebAppName)"
      }
    },
    {
      "target": "SlotName",
      "endpointId": "$(ConnectedServiceName)",
      "dataSourceName": "AzureRMWebAppSlotsId",
      "parameters": {
        "WebAppName": "$(WebAppName)",
        "ResourceGroupName": "$(ResourceGroupName)"
      },
      "resultTemplate": "{\"Value\":\"{{{ #extractResource slots}}}\",\"DisplayValue\":\"{{{ #extractResource slots}}}\"}"
    },
    {
      "target": "RuntimeStack",
      "endpointId": "$(ConnectedServiceName)",
      "dataSourceName": "AzureRMWebAppRuntimeStacksByOsType",
      "parameters": {
        "osTypeSelected": "Linux"
      },
      "resultTemplate": "{\"Value\":\"{{{ runtimeVersion }}}\",\"DisplayValue\":\"{{{ displayVersion }}} ({{{ runtimeVersion }}})\"}"
    }
  ],
  "instanceNameFormat": "ms-resource:loc.instanceNameFormat",
  "execution": {
    "Node": {
      "target": "azurermwebappdeployment.js"
    }
  },
  "messages": {
    "Invalidwebapppackageorfolderpathprovided": "ms-resource:loc.messages.Invalidwebapppackageorfolderpathprovided",
    "SetParamFilenotfound0": "ms-resource:loc.messages.SetParamFilenotfound0",
    "XDTTransformationsappliedsuccessfully": "ms-resource:loc.messages.XDTTransformationsappliedsuccessfully",
    "GotconnectiondetailsforazureRMWebApp0": "ms-resource:loc.messages.GotconnectiondetailsforazureRMWebApp0",
    "ErrorNoSuchDeployingMethodExists": "ms-resource:loc.messages.ErrorNoSuchDeployingMethodExists",
    "UnabletoretrieveconnectiondetailsforazureRMWebApp": "ms-resource:loc.messages.UnabletoretrieveconnectiondetailsforazureRMWebApp",
    "UnabletoretrieveResourceID": "ms-resource:loc.messages.UnabletoretrieveResourceID",
    "Successfullyupdateddeploymenthistory": "ms-resource:loc.messages.Successfullyupdateddeploymenthistory",
    "Failedtoupdatedeploymenthistory": "ms-resource:loc.messages.Failedtoupdatedeploymenthistory",
    "WARNINGCannotupdatedeploymentstatusSCMendpointisnotenabledforthiswebsite": "ms-resource:loc.messages.WARNINGCannotupdatedeploymentstatusSCMendpointisnotenabledforthiswebsite",
    "Unabletoretrievewebconfigdetails": "ms-resource:loc.messages.Unabletoretrievewebconfigdetails",
    "Unabletoretrievewebappsettings": "ms-resource:loc.messages.Unabletoretrievewebappsettings",
    "Unabletoupdatewebappsettings": "ms-resource:loc.messages.Unabletoupdatewebappsettings",
    "CannotupdatedeploymentstatusuniquedeploymentIdCannotBeRetrieved": "ms-resource:loc.messages.CannotupdatedeploymentstatusuniquedeploymentIdCannotBeRetrieved",
    "PackageDeploymentSuccess": "ms-resource:loc.messages.PackageDeploymentSuccess",
    "PackageDeploymentFailed": "ms-resource:loc.messages.PackageDeploymentFailed",
    "Runningcommand": "ms-resource:loc.messages.Runningcommand",
    "Deployingwebapplicationatvirtualpathandphysicalpath": "ms-resource:loc.messages.Deployingwebapplicationatvirtualpathandphysicalpath",
    "Successfullydeployedpackageusingkuduserviceat": "ms-resource:loc.messages.Successfullydeployedpackageusingkuduserviceat",
    "Failedtodeploywebapppackageusingkuduservice": "ms-resource:loc.messages.Failedtodeploywebapppackageusingkuduservice",
    "Unabletodeploywebappresponsecode": "ms-resource:loc.messages.Unabletodeploywebappresponsecode",
    "MSDeploygeneratedpackageareonlysupportedforWindowsplatform": "ms-resource:loc.messages.MSDeploygeneratedpackageareonlysupportedforWindowsplatform",
    "UnsupportedinstalledversionfoundforMSDeployversionshouldbeatleast3orabove": "ms-resource:loc.messages.UnsupportedinstalledversionfoundforMSDeployversionshouldbeatleast3orabove",
    "UnabletofindthelocationofMSDeployfromregistryonmachineError": "ms-resource:loc.messages.UnabletofindthelocationofMSDeployfromregistryonmachineError",
    "Nopackagefoundwithspecifiedpattern": "ms-resource:loc.messages.Nopackagefoundwithspecifiedpattern",
    "MorethanonepackagematchedwithspecifiedpatternPleaserestrainthesearchpattern": "ms-resource:loc.messages.MorethanonepackagematchedwithspecifiedpatternPleaserestrainthesearchpattern",
    "Trytodeploywebappagainwithappofflineoptionselected": "ms-resource:loc.messages.Trytodeploywebappagainwithappofflineoptionselected",
    "Trytodeploywebappagainwithrenamefileoptionselected": "ms-resource:loc.messages.Trytodeploywebappagainwithrenamefileoptionselected",
    "NOJSONfilematchedwithspecificpattern": "ms-resource:loc.messages.NOJSONfilematchedwithspecificpattern",
    "Configfiledoesntexists": "ms-resource:loc.messages.Configfiledoesntexists",
    "Failedtowritetoconfigfilewitherror": "ms-resource:loc.messages.Failedtowritetoconfigfilewitherror",
    "AppOfflineModeenabled": "ms-resource:loc.messages.AppOfflineModeenabled",
    "Failedtoenableappofflinemode": "ms-resource:loc.messages.Failedtoenableappofflinemode",
    "AppOflineModedisabled": "ms-resource:loc.messages.AppOflineModedisabled",
    "FailedtodisableAppOfflineMode": "ms-resource:loc.messages.FailedtodisableAppOfflineMode",
    "CannotPerformXdtTransformationOnNonWindowsPlatform": "ms-resource:loc.messages.CannotPerformXdtTransformationOnNonWindowsPlatform",
    "XdtTransformationErrorWhileTransforming": "ms-resource:loc.messages.XdtTransformationErrorWhileTransforming",
    "PublishusingwebdeployoptionsaresupportedonlywhenusingWindowsagent": "ms-resource:loc.messages.PublishusingwebdeployoptionsaresupportedonlywhenusingWindowsagent",
    "Publishusingzipdeploynotsupportedformsbuildpackage": "ms-resource:loc.messages.Publishusingzipdeploynotsupportedformsbuildpackage",
    "Publishusingzipdeploynotsupportedforvirtualapplication": "ms-resource:loc.messages.Publishusingzipdeploynotsupportedforvirtualapplication",
    "Publishusingzipdeploydoesnotsupportwarfile": "ms-resource:loc.messages.Publishusingzipdeploydoesnotsupportwarfile",
    "Publishusingrunfromzipwithpostdeploymentscript": "ms-resource:loc.messages.Publishusingrunfromzipwithpostdeploymentscript",
    "ResourceDoesntExist": "ms-resource:loc.messages.ResourceDoesntExist",
    "EncodeNotSupported": "ms-resource:loc.messages.EncodeNotSupported",
    "UnknownFileEncodeError": "ms-resource:loc.messages.UnknownFileEncodeError",
    "ShortFileBufferError": "ms-resource:loc.messages.ShortFileBufferError",
    "FailedToUpdateAzureRMWebAppConfigDetails": "ms-resource:loc.messages.FailedToUpdateAzureRMWebAppConfigDetails",
    "SuccessfullyUpdatedAzureRMWebAppConfigDetails": "ms-resource:loc.messages.SuccessfullyUpdatedAzureRMWebAppConfigDetails",
    "RequestedURLforkuduphysicalpath": "ms-resource:loc.messages.RequestedURLforkuduphysicalpath",
    "Physicalpathalreadyexists": "ms-resource:loc.messages.Physicalpathalreadyexists",
    "KuduPhysicalpathCreatedSuccessfully": "ms-resource:loc.messages.KuduPhysicalpathCreatedSuccessfully",
    "FailedtocreateKuduPhysicalPath": "ms-resource:loc.messages.FailedtocreateKuduPhysicalPath",
    "FailedtocheckphysicalPath": "ms-resource:loc.messages.FailedtocheckphysicalPath",
    "VirtualApplicationDoesNotExist": "ms-resource:loc.messages.VirtualApplicationDoesNotExist",
    "JSONParseError": "ms-resource:loc.messages.JSONParseError",
    "JSONvariablesubstitutionappliedsuccessfully": "ms-resource:loc.messages.JSONvariablesubstitutionappliedsuccessfully",
    "XMLvariablesubstitutionappliedsuccessfully": "ms-resource:loc.messages.XMLvariablesubstitutionappliedsuccessfully",
    "failedtoUploadFileToKudu": "ms-resource:loc.messages.failedtoUploadFileToKudu",
    "failedtoUploadFileToKuduError": "ms-resource:loc.messages.failedtoUploadFileToKuduError",
    "ExecuteScriptOnKudu": "ms-resource:loc.messages.ExecuteScriptOnKudu",
    "FailedToRunScriptOnKuduError": "ms-resource:loc.messages.FailedToRunScriptOnKuduError",
    "FailedToRunScriptOnKudu": "ms-resource:loc.messages.FailedToRunScriptOnKudu",
    "ScriptExecutionOnKuduSuccess": "ms-resource:loc.messages.ScriptExecutionOnKuduSuccess",
    "ScriptExecutionOnKuduFailed": "ms-resource:loc.messages.ScriptExecutionOnKuduFailed",
    "FailedtoDeleteFileFromKudu": "ms-resource:loc.messages.FailedtoDeleteFileFromKudu",
    "FailedtoDeleteFileFromKuduError": "ms-resource:loc.messages.FailedtoDeleteFileFromKuduError",
    "ScriptFileNotFound": "ms-resource:loc.messages.ScriptFileNotFound",
    "InvalidScriptFile": "ms-resource:loc.messages.InvalidScriptFile",
    "RetryForTimeoutIssue": "ms-resource:loc.messages.RetryForTimeoutIssue",
    "stdoutFromScript": "ms-resource:loc.messages.stdoutFromScript",
    "stderrFromScript": "ms-resource:loc.messages.stderrFromScript",
    "WebConfigAlreadyExists": "ms-resource:loc.messages.WebConfigAlreadyExists",
    "SuccessfullyGeneratedWebConfig": "ms-resource:loc.messages.SuccessfullyGeneratedWebConfig",
    "FailedToGenerateWebConfig": "ms-resource:loc.messages.FailedToGenerateWebConfig",
    "FailedToGetKuduFileContent": "ms-resource:loc.messages.FailedToGetKuduFileContent",
    "FailedToGetKuduFileContentError": "ms-resource:loc.messages.FailedToGetKuduFileContentError",
    "ScriptStatusTimeout": "ms-resource:loc.messages.ScriptStatusTimeout",
    "PollingForFileTimeOut": "ms-resource:loc.messages.PollingForFileTimeOut",
    "InvalidPollOption": "ms-resource:loc.messages.InvalidPollOption",
    "MissingAppTypeWebConfigParameters": "ms-resource:loc.messages.MissingAppTypeWebConfigParameters",
    "AutoDetectDjangoSettingsFailed": "ms-resource:loc.messages.AutoDetectDjangoSettingsFailed",
    "FailedToApplyTransformation": "ms-resource:loc.messages.FailedToApplyTransformation",
    "FailedToApplyTransformationReason1": "ms-resource:loc.messages.FailedToApplyTransformationReason1",
    "FailedToApplyTransformationReason2": "ms-resource:loc.messages.FailedToApplyTransformationReason2",
    "AutoParameterizationMessage": "ms-resource:loc.messages.AutoParameterizationMessage",
    "UnsupportedAppType": "ms-resource:loc.messages.UnsupportedAppType",
    "UnableToFetchAuthorityURL": "ms-resource:loc.messages.UnableToFetchAuthorityURL",
    "UnableToFetchActiveDirectory": "ms-resource:loc.messages.UnableToFetchActiveDirectory",
    "SuccessfullyUpdatedRuntimeStackAndStartupCommand": "ms-resource:loc.messages.SuccessfullyUpdatedRuntimeStackAndStartupCommand",
    "FailedToUpdateRuntimeStackAndStartupCommand": "ms-resource:loc.messages.FailedToUpdateRuntimeStackAndStartupCommand",
    "SuccessfullyUpdatedWebAppSettings": "ms-resource:loc.messages.SuccessfullyUpdatedWebAppSettings",
    "FailedToUpdateAppSettingsInConfigDetails": "ms-resource:loc.messages.FailedToUpdateAppSettingsInConfigDetails",
    "UnableToGetAzureRMWebAppMetadata": "ms-resource:loc.messages.UnableToGetAzureRMWebAppMetadata",
    "UnableToUpdateAzureRMWebAppMetadata": "ms-resource:loc.messages.UnableToUpdateAzureRMWebAppMetadata",
    "Unabletoretrieveazureregistrycredentials": "ms-resource:loc.messages.Unabletoretrieveazureregistrycredentials",
    "UnableToReadResponseBody": "ms-resource:loc.messages.UnableToReadResponseBody",
    "UnableToUpdateWebAppConfigDetails": "ms-resource:loc.messages.UnableToUpdateWebAppConfigDetails",
    "AddingReleaseAnnotation": "ms-resource:loc.messages.AddingReleaseAnnotation",
    "SuccessfullyAddedReleaseAnnotation": "ms-resource:loc.messages.SuccessfullyAddedReleaseAnnotation",
    "FailedAddingReleaseAnnotation": "ms-resource:loc.messages.FailedAddingReleaseAnnotation",
    "RenameLockedFilesEnabled": "ms-resource:loc.messages.RenameLockedFilesEnabled",
    "FailedToEnableRenameLockedFiles": "ms-resource:loc.messages.FailedToEnableRenameLockedFiles",
    "WebJobsInProgressIssue": "ms-resource:loc.messages.WebJobsInProgressIssue",
    "FailedToFetchKuduAppSettings": "ms-resource:loc.messages.FailedToFetchKuduAppSettings",
    "FailedToCreatePath": "ms-resource:loc.messages.FailedToCreatePath",
    "FailedToDeleteFile": "ms-resource:loc.messages.FailedToDeleteFile",
    "FailedToDeleteFolder": "ms-resource:loc.messages.FailedToDeleteFolder",
    "FailedToUploadFile": "ms-resource:loc.messages.FailedToUploadFile",
    "FailedToGetFileContent": "ms-resource:loc.messages.FailedToGetFileContent",
    "FailedToListPath": "ms-resource:loc.messages.FailedToListPath",
    "RetryToDeploy": "ms-resource:loc.messages.RetryToDeploy",
    "FailedToGetAppServiceDetails": "ms-resource:loc.messages.FailedToGetAppServiceDetails",
    "FailedToGetAppServicePublishingProfile": "ms-resource:loc.messages.FailedToGetAppServicePublishingProfile",
    "FailedToUpdateAppServiceMetadata": "ms-resource:loc.messages.FailedToUpdateAppServiceMetadata",
    "FailedToGetAppServiceMetadata": "ms-resource:loc.messages.FailedToGetAppServiceMetadata",
    "FailedToPatchAppServiceConfiguration": "ms-resource:loc.messages.FailedToPatchAppServiceConfiguration",
    "FailedToUpdateAppServiceConfiguration": "ms-resource:loc.messages.FailedToUpdateAppServiceConfiguration",
    "FailedToGetAppServiceConfiguration": "ms-resource:loc.messages.FailedToGetAppServiceConfiguration",
    "FailedToGetAppServicePublishingCredentials": "ms-resource:loc.messages.FailedToGetAppServicePublishingCredentials",
    "FailedToGetAppServiceApplicationSettings": "ms-resource:loc.messages.FailedToGetAppServiceApplicationSettings",
    "FailedToUpdateAppServiceApplicationSettings": "ms-resource:loc.messages.FailedToUpdateAppServiceApplicationSettings",
    "UpdatingAppServiceConfigurationSettings": "ms-resource:loc.messages.UpdatingAppServiceConfigurationSettings",
    "UpdatedAppServiceConfigurationSettings": "ms-resource:loc.messages.UpdatedAppServiceConfigurationSettings",
    "UpdatingAppServiceApplicationSettings": "ms-resource:loc.messages.UpdatingAppServiceApplicationSettings",
    "UpdatedAppServiceApplicationSettings": "ms-resource:loc.messages.UpdatedAppServiceApplicationSettings",
    "MultipleResourceGroupFoundForAppService": "ms-resource:loc.messages.MultipleResourceGroupFoundForAppService",
    "PackageDeploymentUsingZipDeployFailed": "ms-resource:loc.messages.PackageDeploymentUsingZipDeployFailed",
    "PackageDeploymentInitiated": "ms-resource:loc.messages.PackageDeploymentInitiated",
    "WarPackageDeploymentInitiated": "ms-resource:loc.messages.WarPackageDeploymentInitiated",
    "FailedToGetDeploymentLogs": "ms-resource:loc.messages.FailedToGetDeploymentLogs",
    "GoExeNameNotPresent": "ms-resource:loc.messages.GoExeNameNotPresent",
    "WarDeploymentRetry": "ms-resource:loc.messages.WarDeploymentRetry",
    "Updatemachinetoenablesecuretlsprotocol": "ms-resource:loc.messages.Updatemachinetoenablesecuretlsprotocol",
    "CouldNotFetchAccessTokenforAzureStatusCode": "ms-resource:loc.messages.CouldNotFetchAccessTokenforAzureStatusCode",
    "CouldNotFetchAccessTokenforMSIDueToMSINotConfiguredProperlyStatusCode": "ms-resource:loc.messages.CouldNotFetchAccessTokenforMSIDueToMSINotConfiguredProperlyStatusCode",
    "CouldNotFetchAccessTokenforMSIStatusCode": "ms-resource:loc.messages.CouldNotFetchAccessTokenforMSIStatusCode",
    "XmlParsingFailed": "ms-resource:loc.messages.XmlParsingFailed",
    "PropertyDoesntExistPublishProfile": "ms-resource:loc.messages.PropertyDoesntExistPublishProfile",
    "InvalidConnectionType": "ms-resource:loc.messages.InvalidConnectionType",
    "InvalidImageSourceType": "ms-resource:loc.messages.InvalidImageSourceType",
    "InvalidPublishProfile": "ms-resource:loc.messages.InvalidPublishProfile",
    "ASE_SSLIssueRecommendation": "ms-resource:loc.messages.ASE_SSLIssueRecommendation",
    "ZipDeployLogsURL": "ms-resource:loc.messages.ZipDeployLogsURL",
    "DeployLogsURL": "ms-resource:loc.messages.DeployLogsURL",
    "AppServiceApplicationURL": "ms-resource:loc.messages.AppServiceApplicationURL",
    "ASE_WebDeploySSLIssueRecommendation": "ms-resource:loc.messages.ASE_WebDeploySSLIssueRecommendation",
    "FailedToGetResourceID": "ms-resource:loc.messages.FailedToGetResourceID",
    "JarPathNotPresent": "ms-resource:loc.messages.JarPathNotPresent",
    "FailedToUpdateApplicationInsightsResource": "ms-resource:loc.messages.FailedToUpdateApplicationInsightsResource",
    "RunFromZipPreventsFileInUseError": "ms-resource:loc.messages.RunFromZipPreventsFileInUseError",
    "ExpiredServicePrincipal": "ms-resource:loc.messages.ExpiredServicePrincipal"
  }
}<|MERGE_RESOLUTION|>--- conflicted
+++ resolved
@@ -17,13 +17,8 @@
   "author": "Microsoft Corporation",
   "version": {
     "Major": 4,
-<<<<<<< HEAD
-    "Minor": 155,
-    "Patch": 1
-=======
     "Minor": 156,
     "Patch": 0
->>>>>>> dd3cc454
   },
   "releaseNotes": "ms-resource:loc.releaseNotes",
   "minimumAgentVersion": "2.104.1",
