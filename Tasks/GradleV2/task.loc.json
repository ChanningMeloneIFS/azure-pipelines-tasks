--- conflicted
+++ resolved
@@ -16,11 +16,7 @@
   "author": "Microsoft Corporation",
   "version": {
     "Major": 2,
-<<<<<<< HEAD
-    "Minor": 152,
-=======
-    "Minor": 155,
->>>>>>> 98a2e11d
+    "Minor": 159,
     "Patch": 0
   },
   "releaseNotes": "ms-resource:loc.releaseNotes",
