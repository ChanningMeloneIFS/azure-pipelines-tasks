--- conflicted
+++ resolved
@@ -1,21 +1,4 @@
 ﻿{
-<<<<<<< HEAD
-    "id": "EB72CB01-A7E5-427B-A8A1-1B31CCAC8A43",
-    "name": "AzureFileCopy",
-    "friendlyName": "Azure File Copy",
-    "description": "Copy files to Azure blob or VM(s)",
-    "helpMarkDown": "[More Information](http://aka.ms/azurefilecopyreadme)",
-    "category": "Deploy",
-    "visibility": [
-        "Build",
-        "Release"
-    ],
-    "author": "Microsoft Corporation",
-    "version": {
-        "Major": 1,
-        "Minor": 0,
-        "Patch": 16
-=======
   "id": "EB72CB01-A7E5-427B-A8A1-1B31CCAC8A43",
   "name": "AzureFileCopy",
   "friendlyName": "Azure File Copy",
@@ -38,48 +21,34 @@
   "minimumAgentVersion": "1.90.0",
   "inputs": [
     {
-      "name": "ConnectedServiceName",
-      "type": "connectedService:Azure",
-      "label": "Azure Subscription",
+      "name": "SourcePath",
+      "type": "filePath",
+      "label": "Source",
       "defaultValue": "",
       "required": true,
-      "helpMarkDown": "Azure subscription to target for copying the files."
->>>>>>> 13b4abd2
+      "helpMarkDown": "Absolute path of the source folder, or file on the local machine, or a UNC share. Expression should return a single folder or a file."
     },
-    "demands": [
-        "azureps"
-    ],
-    "minimumAgentVersion": "1.88.0",
-    "inputs": [
-        {
-            "name": "SourcePath",
-            "type": "filePath",
-            "label": "Source",
-            "defaultValue": "",
-            "required": true,
-            "helpMarkDown": "Absolute path of the source folder, or file on the local machine, or a UNC share. Expression should return a single folder or a file."
-        },
-        {
+    {
             "name": "ConnectedServiceName",
             "type": "connectedService:Azure",
             "label": "Azure Subscription",
-            "defaultValue": "",
-            "required": true,
+      "defaultValue": "",
+      "required": true,
             "helpMarkDown": "Azure subscription to target for copying the files."
-        },
-        {
-            "name": "Destination",
-            "type": "pickList",
+    },
+    {
+      "name": "Destination",
+      "type": "pickList",
             "label": "Destination Type",
-            "defaultValue": "",
-            "required": true,
-            "options": {
-                "AzureBlob": "Azure Blob",
-                "AzureVMs": "Azure VMs"
-            },
-            "helpMarkDown": "Select the destination, either Azure Blob or Azure VMs."
-        },
-        {
+      "defaultValue": "",
+      "required": true,
+      "options": {
+        "AzureBlob": "Azure Blob",
+        "AzureVMs": "Azure VMs"
+      },
+      "helpMarkDown": "Select the destination, either Azure Blob or Azure VMs."
+    },
+    {
             "name": "StorageAccount",
             "type": "string",
             "label": "Intermediary Storage Account",
@@ -88,60 +57,60 @@
             "helpMarkDown": "Specify a pre-existing storage account. It is also used as an intermediary for copying files to Azure VMs"
         },
         {
-            "name": "ContainerName",
-            "type": "string",
-            "label": "Container Name",
-            "defaultValue": "",
-            "required": true,
-            "helpMarkDown": "Name of the Container for uploading the files. Default is to create a container automatically.",
-            "visibleRule": "Destination = AzureBlob"
-        },
-        {
-            "name": "BlobPrefix",
-            "type": "string",
-            "label": "Blob Prefix",
-            "defaultValue": "",
-            "required": false,
-            "helpMarkDown": "Useful for filtering files, for example, append build number to all the blobs to download files from that build only.",
-            "visibleRule": "Destination = AzureBlob"
-        },
-        {
-            "name": "EnvironmentName",
+      "name": "ContainerName",
+      "type": "string",
+      "label": "Container Name",
+      "defaultValue": "",
+      "required": true,
+      "helpMarkDown": "Name of the Container for uploading the files. Default is to create a container automatically.",
+      "visibleRule": "Destination = AzureBlob"
+    },
+    {
+      "name": "BlobPrefix",
+      "type": "string",
+      "label": "Blob Prefix",
+      "defaultValue": "",
+      "required": false,
+      "helpMarkDown": "Useful for filtering files, for example, append build number to all the blobs to download files from that build only.",
+      "visibleRule": "Destination = AzureBlob"
+    },
+    {
+      "name": "EnvironmentName",
             "type": "string",
             "label": "Resource Group",
-            "defaultValue": "",
-            "required": true,
+      "defaultValue": "",
+      "required": true,
             "helpMarkDown": "Name of the target Resource Group for copying files to. Applicable only for Azure virtual machines.",
-            "visibleRule": "Destination = AzureVMs"
-        },
-        {
+      "visibleRule": "Destination = AzureVMs"
+    },
+    {
             "name": "vmsAdminUserName",
             "type": "string",
             "label": "Admin Login",
             "defaultValue": "",
             "required": true,
             "helpMarkDown": "Administrator Username of the VMs.",
-            "visibleRule": "Destination = AzureVMs"
-        },
-        {
+      "visibleRule": "Destination = AzureVMs"
+    },
+    {
             "name": "vmsAdminPassword",
-            "type": "string",
+      "type": "string",
             "label": "Password",
-            "defaultValue": "",
+      "defaultValue": "",
             "required": true,
             "helpMarkDown": "Administrator Password of the VMs.",
-            "visibleRule": "Destination = AzureVMs"
-        },
-        {
-            "name": "TargetPath",
-            "type": "string",
-            "label": "Destination Folder",
-            "defaultValue": "",
-            "required": true,
-            "helpMarkDown": "Local path on the target machines for copying the files from the source. Environment variable can be used like $env:windir\\BudgetIT\\Web.",
-            "visibleRule": "Destination = AzureVMs"
-        },
-        {
+      "visibleRule": "Destination = AzureVMs"
+    },
+    {
+      "name": "TargetPath",
+      "type": "string",
+      "label": "Destination Folder",
+      "defaultValue": "",
+      "required": true,
+      "helpMarkDown": "Local path on the target machines for copying the files from the source. Environment variable can be used like $env:windir\\BudgetIT\\Web.",
+      "visibleRule": "Destination = AzureVMs"
+    },
+    {
             "name": "CopyFilesInParallel",
             "type": "boolean",
             "label": "Copy in Parallel",
@@ -151,30 +120,30 @@
             "visibleRule": "Destination = AzureVMs"
         },
         {
-            "name": "CleanTargetBeforeCopy",
-            "type": "boolean",
-            "label": "Clean Target",
-            "defaultValue": "false",
-            "required": false,
-            "helpMarkDown": "Setting it to true will clean-up the destination folder before copying the files.",
-            "visibleRule": "Destination = AzureVMs"
-        },
-        {
+      "name": "CleanTargetBeforeCopy",
+      "type": "boolean",
+      "label": "Clean Target",
+      "defaultValue": "false",
+      "required": false,
+      "helpMarkDown": "Setting it to true will clean-up the destination folder before copying the files.",
+      "visibleRule": "Destination = AzureVMs"
+    },
+    {
             "name": "skipCACheck",
-            "type": "boolean",
+      "type": "boolean",
             "label": "Test Certificate",
-            "defaultValue": "true",
-            "required": false,
+      "defaultValue": "true",
+      "required": false,
             "helpMarkDown": "If this option is selected, client skips the validation that the server certificate is signed by a trusted certificate authority (CA) when connecting over Hypertext Transfer Protocol over Secure Socket Layer (HTTPS).",
-            "visibleRule": "Destination = AzureVMs"
-        }
-    ],
-    "instanceNameFormat": "$(Destination) File Copy",
-    "execution": {
-        "AzurePowerShell": {
-            "target": "$(currentDirectory)\\AzureFileCopy.ps1",
-            "argumentFormat": "",
-            "workingDirectory": "$(currentDirectory)"
-        }
+      "visibleRule": "Destination = AzureVMs"
     }
+  ],
+  "instanceNameFormat": "$(Destination) File Copy",
+  "execution": {
+    "AzurePowerShell": {
+      "target": "$(currentDirectory)\\AzureFileCopy.ps1",
+      "argumentFormat": "",
+      "workingDirectory": "$(currentDirectory)"
+    }
+  }
 }