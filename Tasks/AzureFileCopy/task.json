--- conflicted
+++ resolved
@@ -13,25 +13,11 @@
   "version": {
     "Major": 1,
     "Minor": 0,
-<<<<<<< HEAD
-    "Patch": 40
-=======
     "Patch": 37
->>>>>>> 321674e8
   },
   "demands": [
     "azureps"
   ],
-<<<<<<< HEAD
-  "minimumAgentVersion": "1.92.0",
-    "groups": [
-        {
-            "name": "output",
-            "displayName": "Output",
-            "isExpanded": true
-        }
-    ],
-=======
     "minimumAgentVersion": "1.95.0",
     "groups": [
          {
@@ -40,7 +26,6 @@
              "isExpanded": true
          }
      ],
->>>>>>> 321674e8
   "inputs": [
     {
       "name": "SourcePath",
@@ -51,12 +36,34 @@
       "helpMarkDown": "Absolute path of the source folder, or file on the local machine, or a UNC share. Expression should return a single folder or a file."
     },
     {
+      "name": "ConnectedServiceNameSelector",
+      "type": "pickList",
+      "label": "Azure Connection Type",
+      "required": false,
+      "helpMarkDown": "",
+      "defaultValue": "ConnectedServiceName",
+      "options": {
+        "ConnectedServiceName": "Azure Classic",
+        "ConnectedServiceNameARM": "Azure Resource Manager"
+      }
+    },
+    {
       "name": "ConnectedServiceName",
       "type": "connectedService:Azure",
-      "label": "Azure Subscription",
-      "defaultValue": "",
-      "required": true,
-      "helpMarkDown": "Azure subscription to target for copying the files."
+      "label": "Azure Classic Subscription",
+      "defaultValue": "",
+      "required": true,
+      "helpMarkDown": "Azure Classic subscription to target for copying the files.",
+      "visibleRule": "ConnectedServiceNameSelector = ConnectedServiceName"
+    },
+    {
+      "name": "ConnectedServiceNameARM",
+      "type": "connectedService:AzureRM",
+      "label": "Azure RM Subscription",
+      "defaultValue": "",
+      "required": true,
+      "helpMarkDown": "Azure Resource Manager subscription to target for copying the files.",
+      "visibleRule": "ConnectedServiceNameSelector = ConnectedServiceNameARM"
     },
     {
       "name": "Destination",
@@ -67,16 +74,32 @@
       "options": {
         "AzureBlob": "Azure Blob",
         "AzureVMs": "Azure VMs"
-       },
+      },
       "helpMarkDown": "Select the destination, either Azure Blob or Azure VMs."
     },
     {
       "name": "StorageAccount",
-      "type": "string",
-      "label": "Storage Account",
-      "defaultValue": "",
-      "required": true,
-      "helpMarkDown": "Specify a pre-existing storage account. It is also used as an intermediary for copying files to Azure VMs"
+      "type": "pickList",
+      "label": "Classic Storage Account",
+      "defaultValue": "",
+      "required": true,
+      "helpMarkDown": "Specify a pre-existing classic storage account. It is also used as an intermediary for copying files to Azure VMs",
+      "properties": {
+        "EditableOptions": "True"
+      },
+      "visibleRule": "ConnectedServiceNameSelector = ConnectedServiceName"
+    },
+    {
+      "name": "StorageAccountRM",
+      "type": "pickList",
+      "label": "RM Storage Account",
+      "defaultValue": "",
+      "required": true,
+      "helpMarkDown": "Specify a pre-existing ARM storage account. It is also used as an intermediary for copying files to Azure VMs",
+      "properties": {
+        "EditableOptions": "True"
+      },
+      "visibleRule": "ConnectedServiceNameSelector = ConnectedServiceNameARM"
     },
     {
       "name": "ContainerName",
@@ -98,12 +121,27 @@
     },
     {
       "name": "EnvironmentName",
-      "type": "string",
+      "type": "pickList",
+      "label": "Cloud Service",
+      "defaultValue": "",
+      "required": true,
+      "helpMarkDown": "Name of the target Cloud Service for copying files to.",
+      "properties": {
+        "EditableOptions": "True"
+      },
+      "visibleRule": "ConnectedServiceNameSelector = ConnectedServiceName && Destination = AzureVMs"
+    },
+    {
+      "name": "EnvironmentNameRM",
+      "type": "pickList",
       "label": "Resource Group",
       "defaultValue": "",
       "required": true,
       "helpMarkDown": "Name of the target Resource Group for copying files to.",
-      "visibleRule": "Destination = AzureVMs"
+      "properties": {
+        "EditableOptions": "True"
+      },
+      "visibleRule": "ConnectedServiceNameSelector = ConnectedServiceNameARM && Destination = AzureVMs"
     },
     {
       "name": "ResourceFilteringMethod",
@@ -167,7 +205,7 @@
       "type": "boolean",
       "label": "Enable Copy Prerequisites",
       "defaultValue": "false",
-      "visibleRule": "Destination = AzureVMs",
+      "visibleRule": "ConnectedServiceNameSelector = ConnectedServiceNameARM && Destination = AzureVMs",
       "required": false,
       "helpMarkDown": "Enabling this option configures Windows Remote Management (WinRM) listener over HTTPS protocol on port 5986, using a self-signed certificate. This configuration is required for performing copy operation on Azure machines. If the target Virtual Machines are backed by a Load balancer, ensure Inbound NAT rules are configured for target port (5986). If the target Virtual Machines are associated with a Network security group (NSG), configure Inbound security rules for Destination port (5986). Applicable only for ARM VMs."
     },
@@ -190,17 +228,6 @@
       "visibleRule": "Destination = AzureVMs"
     },
     {
-<<<<<<< HEAD
-      "name": "skipCACheck",
-      "type": "boolean",
-      "label": "Test Certificate",
-      "defaultValue": "true",
-      "required": false,
-      "helpMarkDown": "If this option is selected, client skips the validation that the server certificate is signed by a trusted certificate authority (CA) when connecting over Hypertext Transfer Protocol over Secure Socket Layer (HTTPS).",
-      "visibleRule": "Destination = AzureVMs"
-      },
-      {
-=======
         "name": "skipCACheck",
         "type": "boolean",
         "label": "Test Certificate",
@@ -210,7 +237,6 @@
         "visibleRule": "Destination = AzureVMs"
     },
     {
->>>>>>> 321674e8
         "name": "outputStorageUri",
         "type": "string",
         "label": "Storage Container URI",
@@ -218,13 +244,8 @@
         "defaultValue": "",
         "groupName": "output",
         "helpMarkDown": "Provide a name for the variable for the storage container URI that the files were copied to with this task.  Valid only when the selected destination is Azure Blob."
-<<<<<<< HEAD
-      },
-      {
-=======
-    },
-    {
->>>>>>> 321674e8
+    },
+    {
         "name": "outputStorageContainerSasToken",
         "type": "string",
         "label": "Storage Container SAS Token",
@@ -232,8 +253,6 @@
         "defaultValue": "",
         "groupName": "output",
         "helpMarkDown": "Provide a name for the variable for the storage container SAS Token used to access the files copied to with this task.  Valid only when the selected destination is Azure Blob."
-<<<<<<< HEAD
-=======
     }
   ],
   "dataSourceBindings": [
@@ -260,7 +279,6 @@
       "endpoint": "https://management.azure.com/subscriptions/$(authKey.SubscriptionId)/resourcegroups?api-version=2015-01-01",
       "selector": "jsonpath:$.value[*].name",
       "authKey": "$(ConnectedServiceNameARM)"
->>>>>>> 321674e8
     }
   ],
   "instanceNameFormat": "$(Destination) File Copy",
