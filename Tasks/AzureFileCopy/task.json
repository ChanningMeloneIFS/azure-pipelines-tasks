{
  "id": "EB72CB01-A7E5-427B-A8A1-1B31CCAC8A43",
  "name": "AzureFileCopy",
  "friendlyName": "Azure File Copy",
  "description": "Copy files to Azure blob or VM(s)",
  "helpMarkDown": "[More Information](http://aka.ms/azurefilecopyreadme)",
  "category": "Deploy",
  "visibility": [
    "Build",
    "Release"
  ],
  "author": "Microsoft Corporation",
  "version": {
    "Major": 1,
    "Minor": 0,
<<<<<<< HEAD
    "Patch": 34
=======
    "Patch": 29
>>>>>>> 8df4eef2
  },
  "demands": [
    "azureps"
  ],
  "minimumAgentVersion": "1.92.0",
  "inputs": [
    {
      "name": "SourcePath",
      "type": "filePath",
      "label": "Source",
      "defaultValue": "",
      "required": true,
      "helpMarkDown": "Absolute path of the source folder, or file on the local machine, or a UNC share. Expression should return a single folder or a file."
    },
    {
      "name": "ConnectedServiceName",
      "type": "connectedService:Azure",
      "label": "Azure Subscription",
      "defaultValue": "",
      "required": true,
      "helpMarkDown": "Azure subscription to target for copying the files."
    },
    {
      "name": "Destination",
      "type": "pickList",
      "label": "Destination Type",
      "defaultValue": "",
      "required": true,
      "options": {
        "AzureBlob": "Azure Blob",
        "AzureVMs": "Azure VMs"
       },
      "helpMarkDown": "Select the destination, either Azure Blob or Azure VMs."
    },
    {
      "name": "StorageAccount",
      "type": "string",
      "label": "Storage Account",
      "defaultValue": "",
      "required": true,
      "helpMarkDown": "Specify a pre-existing storage account. It is also used as an intermediary for copying files to Azure VMs"
    },
    {
      "name": "ContainerName",
      "type": "string",
      "label": "Container Name",
      "defaultValue": "",
      "required": true,
      "helpMarkDown": "Name of the Container for uploading the files. Default is to create a container automatically.",
      "visibleRule": "Destination = AzureBlob"
    },
    {
      "name": "BlobPrefix",
      "type": "string",
      "label": "Blob Prefix",
      "defaultValue": "",
      "required": false,
      "helpMarkDown": "Useful for filtering files, for example, append build number to all the blobs to download files from that build only.",
      "visibleRule": "Destination = AzureBlob"
    },
    {
      "name": "EnvironmentName",
      "type": "string",
      "label": "Resource Group",
      "defaultValue": "",
      "required": true,
      "helpMarkDown": "Name of the target Resource Group for copying files to.",
      "visibleRule": "Destination = AzureVMs"
    },
    {
      "name": "ResourceFilteringMethod",
      "type": "radio",
      "label": "Select Machines By",
      "required": false,
      "defaultValue": "machineNames",
      "options": {
        "machineNames": "Machine Names",
        "tags": "Tags"
      },
      "helpMarkDown": "Optionally, select a subset of VMs in resource group either by providing VMs host name or tags. [Tags](https://azure.microsoft.com/en-in/documentation/articles/virtual-machines-tagging-arm/) are supported for resources created via the Azure Resource Manager only.",
      "visibleRule": "Destination = AzureVMs"
    },
    {
      "name": "MachineNames",
      "type": "string",
      "label": "Filter Criteria",
      "defaultValue": "",
      "required": false,
      "helpMarkDown": "Provide a list of VMs host name like ffweb, ffdb, or tags like Role:DB, Web; OS:Win8.1. Note the delimiters used for tags are &#44;(comma), &#58;(colon) and &#59;(semicolon). If multiple tags are provided, then the task will run in all the VMs with the specified tags. The default is to run the task in all the VMs.",
      "visibleRule": "Destination = AzureVMs"
    },
    {
      "name": "vmsAdminUserName",
      "type": "string",
      "label": "Admin Login",
      "defaultValue": "",
      "required": true,
      "helpMarkDown": "Administrator Username of the VMs.",
      "visibleRule": "Destination = AzureVMs"
    },
    {
      "name": "vmsAdminPassword",
      "type": "string",
      "label": "Password",
      "defaultValue": "",
      "required": true,
      "helpMarkDown": "Administrator Password of the VMs. <br>It can accept variable defined in Build/Release definitions as '$(passwordVariable)'. <br>You may mark variable type as 'secret' to secure it.",
      "visibleRule": "Destination = AzureVMs"
    },
    {
      "name": "TargetPath",
      "type": "string",
      "label": "Destination Folder",
      "defaultValue": "",
      "required": true,
      "helpMarkDown": "Local path on the target machines for copying the files from the source. Environment variable can be used like $env:windir\\BudgetIT\\Web.",
      "visibleRule": "Destination = AzureVMs"
    },
    {
      "name": "AdditionalArguments",
      "type": "multiLine",
      "label": "Additional Arguments",
      "required": false,
      "defaultValue": "",
      "helpMarkDown": "Additional AzCopy.exe arguments that will be applied when uploading to blob or uploading to VM like, /NC:10."
    },
    {
      "name": "enableCopyPrerequisites",
      "type": "boolean",
      "label": "Enable Copy Prerequisites",
      "defaultValue": "false",
      "visibleRule": "Destination = AzureVMs",
      "required": false,
      "helpMarkDown": "Enabling this option configures Windows Remote Management (WinRM) listener over HTTPS protocol on port 5986, using a self-signed certificate. This configuration is required for performing copy operation on Azure machines. If the target Virtual Machines are backed by a Load balancer, ensure Inbound NAT rules are configured for target port (5986). If the target Virtual Machines are associated with a Network security group (NSG), configure Inbound security rules for Destination port (5986). Applicable only for ARM VMs."
    },
    {
      "name": "CopyFilesInParallel",
      "type": "boolean",
      "label": "Copy in Parallel",
      "defaultValue": "true",
      "required": false,
      "helpMarkDown": "Setting it to true will copy files in parallel to the target machines.",
      "visibleRule": "Destination = AzureVMs"
    },
    {
      "name": "CleanTargetBeforeCopy",
      "type": "boolean",
      "label": "Clean Target",
      "defaultValue": "false",
      "required": false,
      "helpMarkDown": "Setting it to true will clean-up the destination folder before copying the files.",
      "visibleRule": "Destination = AzureVMs"
    },
    {
      "name": "skipCACheck",
      "type": "boolean",
      "label": "Test Certificate",
      "defaultValue": "true",
      "required": false,
      "helpMarkDown": "If this option is selected, client skips the validation that the server certificate is signed by a trusted certificate authority (CA) when connecting over Hypertext Transfer Protocol over Secure Socket Layer (HTTPS).",
      "visibleRule": "Destination = AzureVMs"
    }
  ],
  "instanceNameFormat": "$(Destination) File Copy",
  "execution": {
    "AzurePowerShell": {
      "target": "$(currentDirectory)\\AzureFileCopy.ps1",
      "argumentFormat": "",
      "workingDirectory": "$(currentDirectory)"
    }
  }
}<|MERGE_RESOLUTION|>--- conflicted
+++ resolved
@@ -13,11 +13,7 @@
   "version": {
     "Major": 1,
     "Minor": 0,
-<<<<<<< HEAD
-    "Patch": 34
-=======
-    "Patch": 29
->>>>>>> 8df4eef2
+    "Patch": 30
   },
   "demands": [
     "azureps"
