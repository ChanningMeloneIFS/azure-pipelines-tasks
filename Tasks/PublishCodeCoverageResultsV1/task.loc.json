{
  "id": "2A7EBC54-C13E-490E-81A5-D7561AB7CD97",
  "name": "PublishCodeCoverageResults",
  "friendlyName": "ms-resource:loc.friendlyName",
  "description": "ms-resource:loc.description",
  "helpUrl": "https://docs.microsoft.com/azure/devops/pipelines/tasks/test/publish-code-coverage-results",
  "helpMarkDown": "ms-resource:loc.helpMarkDown",
  "category": "Test",
  "visibility": [
    "Build"
  ],
  "runsOn": [
    "Agent",
    "DeploymentGroup"
  ],
  "author": "Microsoft Corporation",
  "version": {
    "Major": 1,
<<<<<<< HEAD
    "Minor": 152,
    "Patch": 1
=======
    "Minor": 159,
    "Patch": 0
>>>>>>> 98a2e11d
  },
  "demands": [],
  "minimumAgentVersion": "2.102.0",
  "instanceNameFormat": "ms-resource:loc.instanceNameFormat",
  "inputs": [
    {
      "name": "codeCoverageTool",
      "type": "pickList",
      "label": "ms-resource:loc.input.label.codeCoverageTool",
      "required": true,
      "defaultValue": "JaCoCo",
      "helpMarkDown": "ms-resource:loc.input.help.codeCoverageTool",
      "options": {
        "Cobertura": "Cobertura",
        "JaCoCo": "JaCoCo"
      }
    },
    {
      "name": "summaryFileLocation",
      "type": "string",
      "label": "ms-resource:loc.input.label.summaryFileLocation",
      "defaultValue": "",
      "required": true,
      "helpMarkDown": "ms-resource:loc.input.help.summaryFileLocation"
    },
    {
      "name": "pathToSources",
      "type": "string",
      "label": "ms-resource:loc.input.label.pathToSources",
      "defaultValue": "",
      "required": false,
      "helpMarkDown": "ms-resource:loc.input.help.pathToSources"
    },
    {
      "name": "reportDirectory",
      "type": "string",
      "label": "ms-resource:loc.input.label.reportDirectory",
      "defaultValue": "",
      "required": false,
      "helpMarkDown": "ms-resource:loc.input.help.reportDirectory"
    },
    {
      "name": "additionalCodeCoverageFiles",
      "type": "string",
      "label": "ms-resource:loc.input.label.additionalCodeCoverageFiles",
      "defaultValue": "",
      "required": false,
      "helpMarkDown": "ms-resource:loc.input.help.additionalCodeCoverageFiles"
    },
    {
      "name": "failIfCoverageEmpty",
      "type": "boolean",
      "label": "ms-resource:loc.input.label.failIfCoverageEmpty",
      "defaultValue": "false",
      "required": false,
      "helpMarkDown": "ms-resource:loc.input.help.failIfCoverageEmpty"
    }
  ],
  "execution": {
    "Node": {
      "target": "publishcodecoverageresults.js",
      "argumentFormat": ""
    }
  },
  "messages": {
    "FoundNMatchesForPattern": "ms-resource:loc.messages.FoundNMatchesForPattern",
    "MultipleSummaryFilesFound": "ms-resource:loc.messages.MultipleSummaryFilesFound",
    "NoCodeCoverage": "ms-resource:loc.messages.NoCodeCoverage",
    "InstallDotNetCoreForHtmlReport": "ms-resource:loc.messages.InstallDotNetCoreForHtmlReport",
    "FailedToGenerateHtmlReport": "ms-resource:loc.messages.FailedToGenerateHtmlReport",
    "IgnoringReportDirectory": "ms-resource:loc.messages.IgnoringReportDirectory",
    "UpgradeAgentMessage": "ms-resource:loc.messages.UpgradeAgentMessage",
    "GeneratedHtmlReport": "ms-resource:loc.messages.GeneratedHtmlReport"
  }
}<|MERGE_RESOLUTION|>--- conflicted
+++ resolved
@@ -16,13 +16,8 @@
   "author": "Microsoft Corporation",
   "version": {
     "Major": 1,
-<<<<<<< HEAD
-    "Minor": 152,
+    "Minor": 159,
     "Patch": 1
-=======
-    "Minor": 159,
-    "Patch": 0
->>>>>>> 98a2e11d
   },
   "demands": [],
   "minimumAgentVersion": "2.102.0",
