--- conflicted
+++ resolved
@@ -13,11 +13,7 @@
     "version": {
         "Major": 1,
         "Minor": 0,
-<<<<<<< HEAD
-        "Patch": 5
-=======
         "Patch": 6
->>>>>>> 45de574c
     },
     "minimumAgentVersion": "1.85.0",
     "groups": [
