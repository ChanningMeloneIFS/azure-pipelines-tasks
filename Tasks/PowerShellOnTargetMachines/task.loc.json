--- conflicted
+++ resolved
@@ -86,11 +86,7 @@
       "authKey": "tfs:DevTestLabs"
     }
   ],
-<<<<<<< HEAD
   "instanceNameFormat": "ms-resource:loc.instanceNameFormat",
-=======
-  "instanceNameFormat": "Run PowerShell on $(EnvironmentName)",
->>>>>>> 0e2efa3b
   "execution": {
     "PowerShell": {
       "target": "$(currentDirectory)\\PowerShellOnTargetMachines.ps1",
