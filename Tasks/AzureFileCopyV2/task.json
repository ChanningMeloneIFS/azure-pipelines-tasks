{
    "id": "EB72CB01-A7E5-427B-A8A1-1B31CCAC8A43",
    "name": "AzureFileCopy",
    "friendlyName": "Azure file copy",
    "description": "Copy files to Azure Blob Storage or virtual machines",
    "helpUrl": "https://docs.microsoft.com/azure/devops/pipelines/tasks/deploy/azure-file-copy",
    "helpMarkDown": "[Learn more about this task](https://aka.ms/azurefilecopyreadme)",
    "category": "Deploy",
    "visibility": [
        "Build",
        "Release"
    ],
    "author": "Microsoft Corporation",
    "version": {
        "Major": 2,
        "Minor": 154,
<<<<<<< HEAD
        "Patch": 18
=======
        "Patch": 16
>>>>>>> 0df4c6c8
    },
    "demands": [
        "azureps"
    ],
    "releaseNotes": "What's new in Version 2.0: <br/>&nbsp;&nbsp; Using newer version of AzCopy.",
    "minimumAgentVersion": "1.103.0",
    "groups": [
        {
            "name": "output",
            "displayName": "Output",
            "isExpanded": true
        }
    ],
    "inputs": [
        {
            "name": "SourcePath",
            "type": "filePath",
            "label": "Source",
            "defaultValue": "",
            "required": true,
            "helpMarkDown": "Absolute path of the source folder, or file on the local machine, or a UNC share. Expression should return a single folder or a file."
        },
        {
            "name": "ConnectedServiceNameSelector",
            "aliases": [
                "azureConnectionType"
            ],
            "type": "pickList",
            "label": "Azure Connection Type",
            "required": false,
            "helpMarkDown": "",
            "defaultValue": "ConnectedServiceNameARM",
            "options": {
                "ConnectedServiceName": "Azure Classic",
                "ConnectedServiceNameARM": "Azure Resource Manager"
            }
        },
        {
            "name": "ConnectedServiceName",
            "aliases": [
                "azureClassicSubscription"
            ],
            "type": "connectedService:Azure",
            "label": "Azure Classic Subscription",
            "defaultValue": "",
            "required": true,
            "helpMarkDown": "Azure Classic subscription to target for copying the files.",
            "visibleRule": "ConnectedServiceNameSelector = ConnectedServiceName"
        },
        {
            "name": "ConnectedServiceNameARM",
            "aliases": [
                "azureSubscription"
            ],
            "type": "connectedService:AzureRM",
            "label": "Azure Subscription",
            "defaultValue": "",
            "required": true,
            "helpMarkDown": "Azure Resource Manager subscription to target for copying the files.",
            "visibleRule": "ConnectedServiceNameSelector = ConnectedServiceNameARM"
        },
        {
            "name": "Destination",
            "type": "pickList",
            "label": "Destination Type",
            "defaultValue": "",
            "required": true,
            "options": {
                "AzureBlob": "Azure Blob",
                "AzureVMs": "Azure VMs"
            },
            "helpMarkDown": "Select the destination, either Azure Blob or Azure VMs."
        },
        {
            "name": "StorageAccount",
            "aliases": [
                "classicStorage"
            ],
            "type": "pickList",
            "label": "Classic Storage Account",
            "defaultValue": "",
            "required": true,
            "helpMarkDown": "Specify a pre-existing classic storage account. It is also used as an intermediary for copying files to Azure VMs",
            "properties": {
                "EditableOptions": "True"
            },
            "visibleRule": "ConnectedServiceNameSelector = ConnectedServiceName"
        },
        {
            "name": "StorageAccountRM",
            "aliases": [
                "storage"
            ],
            "type": "pickList",
            "label": "RM Storage Account",
            "defaultValue": "",
            "required": true,
            "helpMarkDown": "Specify a pre-existing ARM storage account. It is also used as an intermediary for copying files to Azure VMs",
            "properties": {
                "EditableOptions": "True"
            },
            "visibleRule": "ConnectedServiceNameSelector = ConnectedServiceNameARM"
        },
        {
            "name": "ContainerName",
            "type": "string",
            "label": "Container Name",
            "defaultValue": "",
            "required": true,
            "helpMarkDown": "Name of the Container for uploading the files. If a container with the given name does not exist in the specified storage account, it will automatically be created. <br> If you need to create a virtual directory inside the container, use the blob prefix input below. <br> Example: If your target location is <i>https://myaccount.blob.core.windows.net/mycontainer/vd1/vd2/</i>, then specify <i>mycontainer</i> as container name and <i>vd1/vd2</i> as blob prefix.",
            "visibleRule": "Destination = AzureBlob"
        },
        {
            "name": "BlobPrefix",
            "type": "string",
            "label": "Blob Prefix",
            "defaultValue": "",
            "required": false,
            "helpMarkDown": "Useful for filtering files, for example, append build number to all the blobs to download files from that build only. Example: If you specify blob prefix as <i>myvd1</i>, a virtual directory with this name will be created inside the container. The source files will be copied to <i>https://myaccount.blob.core.windows.net/mycontainer/myvd1/</i>.",
            "visibleRule": "Destination = AzureBlob"
        },
        {
            "name": "EnvironmentName",
            "aliases": [
                "cloudService"
            ],
            "type": "pickList",
            "label": "Cloud Service",
            "defaultValue": "",
            "required": true,
            "helpMarkDown": "Name of the target Cloud Service for copying files to.",
            "properties": {
                "EditableOptions": "True"
            },
            "visibleRule": "ConnectedServiceNameSelector = ConnectedServiceName && Destination = AzureVMs"
        },
        {
            "name": "EnvironmentNameRM",
            "aliases": [
                "resourceGroup"
            ],
            "type": "pickList",
            "label": "Resource Group",
            "defaultValue": "",
            "required": true,
            "helpMarkDown": "Name of the target Resource Group for copying files to.",
            "properties": {
                "EditableOptions": "True"
            },
            "visibleRule": "ConnectedServiceNameSelector = ConnectedServiceNameARM && Destination = AzureVMs"
        },
        {
            "name": "ResourceFilteringMethod",
            "type": "radio",
            "label": "Select Machines By",
            "required": false,
            "defaultValue": "machineNames",
            "options": {
                "machineNames": "Machine Names",
                "tags": "Tags"
            },
            "helpMarkDown": "Optionally, select a subset of VMs in resource group either by providing VMs host name or tags. [Tags](https://azure.microsoft.com/en-in/documentation/articles/virtual-machines-tagging-arm/) are supported for resources created via the Azure Resource Manager only.",
            "visibleRule": "Destination = AzureVMs"
        },
        {
            "name": "MachineNames",
            "type": "string",
            "label": "Filter Criteria",
            "defaultValue": "",
            "required": false,
            "helpMarkDown": "Provide a list of VMs host name like ffweb, ffdb, or tags like Role:DB, Web; OS:Win8.1. Note the delimiters used for tags are &#44;(comma), &#58;(colon) and &#59;(semicolon). If multiple tags are provided, then the task will run in all the VMs with the specified tags. The default is to run the task in all the VMs.",
            "visibleRule": "Destination = AzureVMs"
        },
        {
            "name": "vmsAdminUserName",
            "type": "string",
            "label": "Admin Login",
            "defaultValue": "",
            "required": true,
            "helpMarkDown": "Administrator Username of the VMs.",
            "visibleRule": "Destination = AzureVMs"
        },
        {
            "name": "vmsAdminPassword",
            "type": "string",
            "label": "Password",
            "defaultValue": "",
            "required": true,
            "helpMarkDown": "The administrator password of the VMs. <br>It can accept variable defined in build or release pipelines as '$(passwordVariable)'. <br>You may mark variable as 'secret' to secure it.",
            "visibleRule": "Destination = AzureVMs"
        },
        {
            "name": "TargetPath",
            "type": "string",
            "label": "Destination Folder",
            "defaultValue": "",
            "required": true,
            "helpMarkDown": "Local path on the target machines for copying the files from the source. Environment variable can be used like $env:windir\\BudgetIT\\Web.",
            "visibleRule": "Destination = AzureVMs"
        },
        {
            "name": "AdditionalArgumentsForBlobCopy",
            "type": "multiLine",
            "label": "Optional Arguments (for uploading files to blob)",
            "required": false,
            "defaultValue": "",
            "helpMarkDown": "Optional AzCopy.exe arguments that will be applied when uploading to blob like, /NC:10. If no optional arguments are specified here, the following optional arguments will be added by default.<br> /Y, /SetContentType, /Z, /V,<br> /S (only if container name is not $root),<br> /BlobType:page (only if specified storage account is a premium account).<br> If source path is a file, /Pattern will always be added irrespective of whether or not you have specified optional arguments."
        },
        {
            "name": "AdditionalArgumentsForVMCopy",
            "type": "multiLine",
            "label": "Optional Arguments (for downloading files to VM)",
            "required": false,
            "defaultValue": "",
            "helpMarkDown": "Optional AzCopy.exe arguments that will be applied when downloading to VM like, /NC:10. If no optional arguments are specified here, the following optional arguments will be added by default.<br> /Y, /S, /Z, /V",
            "visibleRule": "Destination = AzureVMs"
        },
        {
            "name": "enableCopyPrerequisites",
            "type": "boolean",
            "label": "Enable Copy Prerequisites",
            "defaultValue": "false",
            "visibleRule": "ConnectedServiceNameSelector = ConnectedServiceNameARM && Destination = AzureVMs",
            "required": false,
            "helpMarkDown": "Enabling this option configures Windows Remote Management (WinRM) listener over HTTPS protocol on port 5986, using a self-signed certificate. This configuration is required for performing copy operation on Azure machines. If the target Virtual Machines are backed by a Load balancer, ensure Inbound NAT rules are configured for target port (5986). Applicable only for ARM VMs."
        },
        {
            "name": "CopyFilesInParallel",
            "type": "boolean",
            "label": "Copy in Parallel",
            "defaultValue": "true",
            "required": false,
            "helpMarkDown": "Setting it to true will copy files in parallel to the target machines.",
            "visibleRule": "Destination = AzureVMs"
        },
        {
            "name": "CleanTargetBeforeCopy",
            "type": "boolean",
            "label": "Clean Target",
            "defaultValue": "false",
            "required": false,
            "helpMarkDown": "Setting it to true will clean-up the destination folder before copying the files.",
            "visibleRule": "Destination = AzureVMs"
        },
        {
            "name": "skipCACheck",
            "type": "boolean",
            "label": "Test Certificate",
            "defaultValue": "true",
            "required": false,
            "helpMarkDown": "If this option is selected, client skips the validation that the server certificate is signed by a trusted certificate authority (CA) when connecting over Hypertext Transfer Protocol over Secure Socket Layer (HTTPS).",
            "visibleRule": "Destination = AzureVMs"
        },
        {
            "name": "outputStorageUri",
            "type": "string",
            "label": "Storage Container URI",
            "required": false,
            "defaultValue": "",
            "groupName": "output",
            "helpMarkDown": "Provide a name for the variable for the storage container URI that the files were copied to with this task.  Valid only when the selected destination is Azure Blob."
        },
        {
            "name": "outputStorageContainerSasToken",
            "type": "string",
            "label": "Storage Container SAS Token",
            "required": false,
            "defaultValue": "",
            "groupName": "output",
            "helpMarkDown": "Provide a name for the variable for the storage container SAS Token used to access the files copied to with this task.  Valid only when the selected destination is Azure Blob."
        }
    ],
    "dataSourceBindings": [
        {
            "target": "StorageAccount",
            "endpointId": "$(ConnectedServiceName)",
            "dataSourceName": "AzureStorageServiceNames"
        },
        {
            "target": "EnvironmentName",
            "endpointId": "$(ConnectedServiceName)",
            "dataSourceName": "AzureHostedServiceNames"
        },
        {
            "target": "StorageAccountRM",
            "endpointId": "$(ConnectedServiceNameARM)",
            "dataSourceName": "AzureStorageAccountRM"
        },
        {
            "target": "EnvironmentNameRM",
            "endpointId": "$(ConnectedServiceNameARM)",
            "dataSourceName": "AzureVirtualMachinesV2Id",
            "resultTemplate": "{\"Value\":\"{{{ #extractResource resourceGroups}}}\",\"DisplayValue\":\"{{{ #extractResource resourceGroups}}}\"}"
        }
    ],
    "instanceNameFormat": "$(Destination) File Copy",
    "prejobexecution": {
        "Node": {
            "target": "PreJobExecutionAzureFileCopy.js"
        }
    },
    "execution": {
        "PowerShell3": {
            "target": "AzureFileCopy.ps1"
        }
    },
    "messages": {
        "AFC_StorageAccountNotFound": "Storage account: {0} not found. The selected service connection 'Service Principal' supports storage accounts of Azure Resource Manager type only.",
        "AFC_ResourceGroupNotFound": "Provided resource group '{0}' does not exist.",
        "AFC_GetVMStatus": "[Azure Call]Getting the status for vm '{0}'",
        "AFC_GetVMStatusComplete": "[Azure Call]Got the status for vm '{0}'",
        "AFC_GetCustomScriptExtension": "[Azure Call]Getting the custom script extension '{0}' for vm '{1}'",
        "AFC_GetCustomScriptExtensionComplete": "[Azure Call]Got the custom script extension '{0}' for vm '{1}'",
        "AFC_SetCustomScriptExtension": "[Azure Call]Setting the custom script extension '{0}' for vm '{1}'",
        "AFC_SetCustomScriptExtensionComplete": "[Azure Call]Set the custom script extension '{0}' for vm '{1}'",
        "AFC_RemoveCustomScriptExtension": "[Azure Call]Removing the custom script extension '{0}' for vm '{1}'",
        "AFC_RemoveCustomScriptExtensionComplete": "[Azure Call]Removed the custom script extension '{0}' for vm '{1}'",
        "AFC_NoNetworkInterface": "[Azure Call]No network interface found with virtual machine ID {0} under resource group {1}",
        "AFC_NullOrEmptyResourceGroup": "[Azure Call]Resource group name and virtual machine ID should not be null or empty",
        "AFC_AzurePSNotInstalled": "The required minimum version {0} of the Azure Powershell Cmdlets are not installed. You can follow the instructions at https://azure.microsoft.com/en-in/documentation/articles/powershell-install-configure/ to get the latest Azure powershell",
        "AFC_ClassicStorageAccountNotFound": "Storage account: {0} not found. The selected service connection 'Certificate' supports storage accounts of Azure Classic type only.",
        "AFC_GenericStorageAccountNotFound": "Storage account: {0} not found. Please specify existing storage account",
        "AFC_AzureFileCopyMoreHelp": "For more info please refer to {0}",
        "AFC_UploadFilesStorageAccount": "Uploading files from source path: '{0}' to storage account: '{1}' in container: '{2}' with blob prefix: '{3}'",
        "AFC_UploadContainerStorageAccount": "Upload to container: '{0}' in storage account: '{1}' with blob prefix: '{2}' failed with error: '{3}'",
        "AFC_UploadFileSuccessful": "Uploaded files successfully from source path: '{0}' to storage account: '{1}' in container: '{2}' with blob prefix: '{3}'",
        "AFC_IncorrectTags": "Tags have been incorrectly specified. They have to be in the format Role:Web,DB;Location:East US;Dept.:Finance,HR",
        "AFC_MachineDoesNotExist": "The following machines either do not exist in the resource group or their names have not been specified correctly: {0}. Provide the exact same machine names present in the resource group. Use comma to separate multiple machine names.",
        "AFC_MachineNameFromIdErrorAllResources": "Unable to get {0} for all resources in ResourceGroup : '{1}'",
        "AFC_MachineNameFromIdError": "Unable to get {0} for '{1}' resources in ResourceGroup : '{2}'",
        "AFC_ResourceGroupNotFoundForSelectedConnection": "Unable to find the resource '{1}' using selected service connection '{0}'. Selected service connection '{0}' supports classic resources only (Service Management model).",
        "AFC_NoClassicVMResources": "No machine exists under resource group: '{0}' for copy. Selected service connection '{1}' supports Virtual Machines of Azure Classic type only.",
        "AFC_NoARMVMResources": "No machine exists under resource group: '{0}' for copy. Selected service connection '{1}' supports Virtual Machines of Azure Resource Manager type only.",
        "AFC_NoGenericVMResources": "No machine exists under resource group: '{0}' for copy.",
        "AFC_FilteringNoVMResources": "No machine exists under resource group: '{0}' with the following {1} '{2}'.",
        "AFC_CopyStarted": "Copy started for machine: '{0}'",
        "AFC_CopyCompleted": "Copy status for machine '{0}' : '{1}'",
        "AFC_WinRMHelpMessage": "To fix WinRM service connection related issues, select the 'Enable Copy Prerequisites' option in the task. If set already, and the target Virtual Machines are backed by a Load balancer, ensure Inbound NAT rules are configured for target port (5986). Applicable only for ARM VMs.",
        "AFC_CopyFailed": "Copy failed on machine '{0}'. Refer logs for more details.",
        "AFC_ParallelCopyFailed": "Copy to one or more machines failed. Refer logs for more details.",
        "AFC_CopySuccessful": "Copied files from source path: '{0}' to target azure VMs in resource group: '{1}' successfully",
        "AFC_SetCustomScriptExtensionFailed": "Setting the custom script extension '{0}' for virtual machine '{1}' failed with error : {2}",
        "AFC_AddNetworkSecurityRuleFailed": "Failed to add the network security rule: {0}",
        "AFC_UnableToSetCustomScriptExtension": "Unable to set the custom script extension '{0}' for virtual machine '{1}': {2}",
        "AFC_CopyPrereqsFailed": "Failed to enable copy prerequisites. {0}",
        "AFC_BlobStorageNotFound": "Storage account: {0} not found. Please specify existing storage account",
        "AFC_RootContainerAndDirectory": "'/S' option is not valid for $root containers.",
        "AFC_RedirectResponseInvalidStatusCode": "The HTTP response code: '{0}' is not a valid redirect status code",
        "AFC_RedirectResponseLocationHeaderIsNull": "Redirect response location header is null.",
        "AFC_AzCopyBlobUploadNonZeroExitCode": "AzCopy.exe exited with non-zero exit code while uploading files to blob storage.",
        "AFC_PreexecutionJob_UnableToGetStorageKey": "Unable to fetch storage account key. Error: '{0}'",
        "AFC_UninstallWinRMCustomScriptExtension": "Uninstall WinRM custom script manually and retry deployment.",
        "ExpiredServicePrincipal": "Could not fetch access token for Azure. Verify if the Service Principal used is valid and not expired."
    }
}<|MERGE_RESOLUTION|>--- conflicted
+++ resolved
@@ -14,11 +14,7 @@
     "version": {
         "Major": 2,
         "Minor": 154,
-<<<<<<< HEAD
-        "Patch": 18
-=======
         "Patch": 16
->>>>>>> 0df4c6c8
     },
     "demands": [
         "azureps"
