--- conflicted
+++ resolved
@@ -16,11 +16,7 @@
   "author": "Microsoft Corporation",
   "version": {
     "Major": 4,
-<<<<<<< HEAD
-    "Minor": 1,
-=======
-    "Minor": 153,
->>>>>>> 77f55e68
+    "Minor": 154,
     "Patch": 0
   },
   "preview": true,
