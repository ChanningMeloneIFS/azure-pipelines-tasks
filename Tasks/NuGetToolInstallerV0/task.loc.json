--- conflicted
+++ resolved
@@ -14,11 +14,7 @@
   "author": "Microsoft Corporation",
   "version": {
     "Major": 0,
-<<<<<<< HEAD
-    "Minor": 155,
-=======
     "Minor": 160,
->>>>>>> 16e66083
     "Patch": 0
   },
   "preview": false,
