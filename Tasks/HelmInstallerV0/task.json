{
    "id": "068D5909-43E6-48C5-9E01-7C8A94816220",
    "name": "HelmInstaller",
    "friendlyName": "Helm tool installer",
    "description": "Install Helm and Kubernetes on agent machine.",
    "helpUrl": "https://go.microsoft.com/fwlink/?linkid=851275",
    "helpMarkDown": "[More Information](https://go.microsoft.com/fwlink/?linkid=851275)",
    "category": "Tool",
    "visibility": [
        "Build",
        "Release"
    ],
    "author": "Microsoft Corporation",
    "version": {
        "Major": 0,
<<<<<<< HEAD
        "Minor": 1,
        "Patch": 17
=======
        "Minor": 150,
        "Patch": 0
>>>>>>> 40d1b952
    },
    "demands": [],
    "satisfies": [
        "Helm"
    ],
    "minimumAgentVersion": "2.115.0",
    "groups": [
        {
            "name": "prerequisite",
            "displayName": "Prerequisite",
            "isExpanded": false
        }
    ],
    "inputs": [
        {
            "name": "helmVersion",
            "label": "Helm Version Spec",
            "type": "string",
            "required": true,
            "helpMarkDown": "Specify the version of Helm to install",
            "defaultValue": "2.9.1"
        },
        {
            "name": "checkLatestHelmVersion",
            "type": "boolean",
            "label": "Check for latest version of Helm",
            "defaultValue": "true",
            "helpMarkDown": "Check for latest version of Helm."
        },
        {
            "name": "installKubeCtl",
            "aliases": [
                "installKubectl"
            ],
            "type": "boolean",
            "label": "Install Kubectl",
            "defaultValue": "true",
            "helpMarkDown": "Install Kubectl.",
            "required": true,
            "groupName": "prerequisite"
        },
        {
            "name": "kubectlVersion",
            "label": "Kubectl Version Spec",
            "type": "string",
            "helpMarkDown": "Specify the version of Kubectl to install",
            "defaultValue": "1.8.9",
            "visibleRule": "installKubeCtl == true",
            "groupName": "prerequisite"
        },
        {
            "name": "checkLatestKubeCtl",
            "aliases": [
                "checkLatestKubectl"
            ],
            "type": "boolean",
            "label": "Check for latest version of kubectl",
            "defaultValue": "true",
            "helpMarkDown": "Check for latest version of kubectl.",
            "visibleRule": "installKubeCtl == true",
            "groupName": "prerequisite"
        }
    ],
    "instanceNameFormat": "Install Helm $(helmVersion)",
    "execution": {
        "Node": {
            "target": "src//helmtoolinstaller.js"
        }
    },
    "messages": {
        "DownloadStableVersionFailed": "Failed to read latest kubectl version from stable.txt. From URL %s. Using default stable version %s.",
        "DownloadKubectlFailedFromLocation": "Failed to download kubectl from location %s. Error %s",
        "NotAValidSemverVersion": "Version not specified in correct format. E.g: 1.8.2, v1.8.2, 2.8.2, v2.8.2.",
        "HelmNotFoundInFolder": "Helm executable not found in path %s",
        "HelmDownloadFailed": "Failed to download Helm from location %s. Error %s",
        "HelmLatestNotKnown": "Cannot get the latest Helm info from %s. Error %s. Using default Helm version %s.",
        "VerifyHelmInstallation": "Verifying helm installation..."
    }
}<|MERGE_RESOLUTION|>--- conflicted
+++ resolved
@@ -13,13 +13,8 @@
     "author": "Microsoft Corporation",
     "version": {
         "Major": 0,
-<<<<<<< HEAD
-        "Minor": 1,
-        "Patch": 17
-=======
         "Minor": 150,
         "Patch": 0
->>>>>>> 40d1b952
     },
     "demands": [],
     "satisfies": [
