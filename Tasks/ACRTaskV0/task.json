{
    "id": "769D88CB-515B-4456-A045-D9A4E11C90E3",
    "name": "ACRTask",
    "friendlyName": "ACR Task",
    "description": "Build and run container images using Azure Container Registry (ACR) tasks",
    "author": "Microsoft Corporation",
    "helpUrl": "https://docs.microsoft.com/en-us/azure/container-registry/container-registry-tasks-overview",
    "helpMarkDown": "[Learn more about this task](https://go.microsoft.com/fwlink/?linkid=851275) or [see the ACR Task documentation](https://docs.microsoft.com/en-us/azure/container-registry/container-registry-tasks-overview)",
    "category": "Build",
    "visibility": [
        "Build",
        "Release"
    ],
    "preview": true,
    "demands": [],
    "version": {
        "Major": 0,
        "Minor": 169,
<<<<<<< HEAD
        "Patch": 11
=======
        "Patch": 12
>>>>>>> 8c616af0
    },
    "instanceNameFormat": "acrTask",
    "showEnvironmentVariables": true,
    "groups": [
        {
            "name": "platform",
            "displayName": "Platform",
            "isExpanded": true
        },
        {
            "name": "advanced",
            "displayName": "Advanced",
            "isExpanded": true
        }
    ],
    "inputs": [
        {
            "name": "connectedServiceName",
            "aliases": [
                "azureSubscription"
            ],
            "type": "connectedService:AzureRM",
            "label": "Azure subscription",
            "required": true,
            "helpMarkDown": "Select an Azure resource manager subscription for the deployment"
        },
        {
            "name": "azureContainerRegistry",
            "label": "Azure Container Registry",
            "type": "pickList",
            "helpMarkDown": "Select an Azure Container Registry which will be used for pulling container images and deploying applications to the Kubernetes cluster. Required for commands that need to authenticate with a registry.",
            "required": true,
            "defaultValue": ""
        },
        {
            "name": "containerRepository",
            "label": "Container repository",
            "type": "string",
            "helpMarkDown": "Name of the repository.",
            "defaultValue": "",
            "required": true,
            "properties": {
                "EditableOptions": "True"
            }
        },
        {
            "name": "contextType",
            "type": "pickList",
            "label": "Source context type",
            "defaultValue": "Git",
            "required": true,
            "options": {
                "git": "Git",
                "file": "File"
            },
            "helpMarkDown": "Method by which the source context should be provided to the ACR task."
        },
        {
            "name": "contextPath",
            "type": "string",
            "label": "Source context path",
            "defaultValue": "$(System.DefaultWorkingDirectory)",
            "required": true,
            "visibleRule": "contextType == file",
            "helpMarkDown": "Path to the content to be sent as the context for the ACR task. For release having multiple artifacts provide with artifact alias name in the path too. For example, $(System.DefaultWorkingDirectory)/_alias1 "
        },
        {
            "name": "githubConnection",
            "type": "connectedService:github:OAuth,PersonalAccessToken,InstallationToken",
            "label": "GitHub Connection",
            "required": true,
            "visibleRule": "contextType == git",
            "helpMarkDown": "GitHub service connection"
        },
        {
            "name": "repositoryName",
            "type": "picklist",
            "label": "Repository",
            "required": true,
            "visibleRule": "contextType == git",
            "helpMarkDown": "Enter repository full name i.e. 'organization/repository' to be used as the source context",
            "properties": {
                "EditableOptions": "True"
            }
        },
        {
            "name": "branch",
            "type": "string",
            "label": "Branch",
            "required": true,
            "visibleRule": "contextType == git",
            "helpMarkDown": "Branch to be used as source context."
        },
        {
            "name": "dockerfileOrTaskFile",
            "type": "string",
            "label": "Dockerfile or task file path",
            "defaultValue": "Dockerfile",
            "required": true,
            "helpMarkDown": "Relative path to the Dockerfile or the ACR task template file path relative to the source context"
        },
        {
            "name": "tags",
            "type": "multiLine",
            "defaultValue": "$(Build.BuildId)",
            "properties": {
                "resizable": "true",
                "rows": "2"
            },
            "label": "Tags",
            "helpMarkDown": "A list of tags in separate lines. These tags are used in build, push and buildAndPush commands. Ex:<br><br>beta1.1<br>latest"
        },
        {
            "name": "arguments",
            "type": "string",
            "label": "Arguments",
            "defaultValue": "",
            "required": false,
            "helpMarkDown": "The collection of build arguments to be used when executing a docker build. Format: --build-arg arg1=value1 --build-arg arg2=val2"
        },
        {
            "name": "valuesFilePath",
            "type": "string",
            "label": "ValuesFilePath",
            "defaultValue": "",
            "required": false,
            "helpMarkDown": "The ACR task values file path relative to the source context. Values.yaml contains \"key:value\" pairs that replace the keys in the acr task template file."
        },
        {
            "name": "os",
            "type": "pickList",
            "label": "Operating system",
            "defaultValue": "linux",
            "required": false,
            "options": {
                "linux": "Linux",
                "windows": "Windows"
            },
            "helpMarkDown": "operating system for the acr task",
            "groupName": "platform",
            "properties": {
                "EditableOptions": "True"
            }
        },
        {
            "name": "architecture",
            "type": "pickList",
            "label": "Architecture",
            "defaultValue": "amd64",
            "required": false,
            "options": {
                "amd64": "amd64",
                "arm": "arm",
                "x86": "x86"
            },
            "helpMarkDown": "Architecture",
            "groupName": "platform",
            "properties": {
                "EditableOptions": "True"
            }
        },
        {
            "name": "cwd",
            "aliases": [
                "workingDirectory"
            ],
            "type": "filePath",
            "label": "Working Directory",
            "defaultValue": "$(System.DefaultWorkingDirectory)",
            "required": false,
            "helpMarkDown": "Current working directory where the script(not ACR) is run.  Empty is the root of the repo (build) or artifacts (release), which is $(System.DefaultWorkingDirectory)",
            "groupName": "advanced"
        },
        {
            "name": "pat",
            "type": "string",
            "label": "PAT for updating the baseimage trigger",
            "defaultValue": "",
            "required": false,
            "helpMarkDown": "This PAT would be passed down to the baseImageTrigger field to trigger this pipeline whenever the base image is updated",
            "groupName": "advanced"
        }
    ],
    "dataSourceBindings": [
        {
            "target": "azureContainerRegistry",
            "endpointId": "$(connectedServiceName)",
            "dataSourceName": "AzureRMContainerRegistries",
            "resultTemplate": "{\"DisplayValue\":\"{{{name}}}\", \"Value\":\"{{{name}}}\"}"
        },
        {
            "target": "repositoryName",
            "endpointId": "$(githubConnection)",
            "dataSourceName": "UserRepositories",
            "resultTemplate": "{ \"Value\" : \"{{full_name}}\", \"DisplayValue\" : \"{{full_name}}\" }"
        }
    ],
    "execution": {
        "Node": {
            "target": "main.js",
            "argumentFormat": ""
        }
    },
    "messages": {
        "InvalidEndpointAuthScheme": "Invalid GitHub service connection scheme: %s. Only Token, OAuth and GitHub personal access token connections are allowed.",
        "InvalidGithubEndpoint": "Invalid GitHub service endpoint: %s.",
        "TaskConstructorFailed": "Task failed while initializing. Error: %s",
        "CallbackCannotBeNull": "The callback cannot be null.",
        "UnableToFindResourceGroupDueToNullId": "Unable to find the resource group due to a null ID.",
        "UnableToFindResourceGroupDueToInvalidId": "Unable to find the resource group due to an invalid ID.",
        "ResourceDoesntExist": "Resource '%s' doesn't exist. Resource should exist before deployment.",
        "MultipleResourceGroupFoundForContainerRegistry": "Multiple resource groups found for container registry '%s'.",
        "FailedToExtractFromResponse": "Failed to extact %s from response",
        "FailedToCreateEncodedTaskStep": "Failed to create a encoded task step. Error: %s",
        "AcrRegNameCannotBeEmpty": "The Azure container registry name cannot be null.",
        "AcrTaskNameCannotBeEmpty": "The ACR task name name cannot be null.",
        "InvalidContextPath": "Source context path does not exist. Please check whether the path exists or not.",
        "FetchUploadBlobSourceUrl": "Fetching build context upload url..",
        "FetchedUploadBlobSourceUrl": "Successfully fetched build context upload url.",
        "UploadSourceContext": "Uploading build source context to blob..",
        "BlobUploadSuccess": "Successfully uploaded source context to blob %s",
        "FailedToUploadBlob": "Failed to upload source context to blob %s. Error: %s",
        "FailedToGetBlobSourceUrl": "Failed to get build context upload url. Error: %s",
        "FetchAcrTask": "Fetching ACR task %s",
        "CreateAcrTask": "Couldn't find %s task. Creating acr task with name %s ..",
        "UpdateAcrTask": "Found task %s. Updating the task ..",
        "FailedToFetchTask": "Failed to fetch task %s. Error: %s",
        "CreatedAcrTask": "Created task %s successfully",
        "UpdatedAcrTask": "Updated task %s successfully",
        "FailedToCreateOrUpdateTask": "Failed to create or update acr task. Error: %s",
        "RunAcrTask": "Running task %s",
        "ScheduledAcrTaskRun": "Scheduled run for %s successfully. RunId: %s Status: %s",
        "FailedToScheduleTaskRun": "Failed to schedule run for acr task. Error: %s",
        "CancelAcrTaskRun": "Cancelling run with id %s for task %s",
        "CancelledAcrTaskRun": "Cancelled run with id %s for task %s",
        "FailedToCancelRun": "Failed to cancel run with id %s. Error: %s",
        "GetLogLinkForRun": "Fetching the log link for run %s",
        "LogLinkForRun": "Log link for run %s: %s",
        "FailedToGetLogLink": "Failed to fetch log link for run %s. Error: %s",
        "FailedToFetchRun": "Failed to get run %s. Error: %s",
        "TaskRunStatus": "Run Id: %s is %s",
        "DownloadedRunLogs": "Downloaded run logs",
        "TaskRunSucceeded": "RunId:  %s has succeeded.",
        "TaskRunCancelled": "RunId: %s has been cancelled",
        "TaskRunFailed": "ACR task has failed. Check run logs for details"
    }
}<|MERGE_RESOLUTION|>--- conflicted
+++ resolved
@@ -16,11 +16,7 @@
     "version": {
         "Major": 0,
         "Minor": 169,
-<<<<<<< HEAD
-        "Patch": 11
-=======
-        "Patch": 12
->>>>>>> 8c616af0
+        "Patch": 13
     },
     "instanceNameFormat": "acrTask",
     "showEnvironmentVariables": true,
