--- conflicted
+++ resolved
@@ -15,13 +15,8 @@
   "demands": [],
   "version": {
     "Major": 0,
-<<<<<<< HEAD
-    "Minor": 169,
-    "Patch": 13
-=======
-    "Minor": 171,
+    "Minor": 172,
     "Patch": 0
->>>>>>> 3106c9f7
   },
   "instanceNameFormat": "ms-resource:loc.instanceNameFormat",
   "showEnvironmentVariables": true,
