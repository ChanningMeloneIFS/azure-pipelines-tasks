// *******************************************************
// GENERATED FILE - DO NOT EDIT DIRECTLY
// *******************************************************
{
  "id": "D353D6A2-E361-4A8F-8D8C-123BEBB71028",
  "name": "RunVisualStudioTestsusingTestAgent",
  "friendlyName": "ms-resource:loc.friendlyName",
  "description": "ms-resource:loc.description",
  "category": "Test",
  "visibility": [
    "Preview",
    "Build"
  ],
  "author": "Microsoft Corporation",
  "version": {
    "Major": 1,
    "Minor": 0,
    "Patch": 2
  },
  "demands": [],
  "minimumAgentVersion": "1.83.0",
  "groups": [
    {
      "name": "testEnvironment",
      "displayName": "ms-resource:loc.group.displayName.testEnvironment",
      "isExpanded": true
    },
    {
      "name": "testSettings",
      "displayName": "ms-resource:loc.group.displayName.testSettings",
      "isExpanded": true
    },
    {
      "name": "advanced",
      "displayName": "ms-resource:loc.group.displayName.advanced",
      "isExpanded": false
    }
  ],
  "inputs": [
    {
      "name": "environment",
      "type": "pickList",
      "label": "ms-resource:loc.input.label.environment",
      "defaultValue": "",
      "required": true,
      "helpMarkDown": "The name of the Test Machine Group on which tests need to be run.",
      "groupName": "testEnvironment"
    },
    {
      "name": "dropLocation",
      "type": "string",
      "label": "ms-resource:loc.input.label.dropLocation",
      "defaultValue": "",
      "required": true,
      "helpMarkDown": "The location where the test binaries have been dropped in the agent machine(s) as part of the 'Copy files to Machines' task. System Environment Variables can also be used in location string. e.g., '%systemdrive%\\Tests', '%temp%\\DropLocation' etc.",
      "groupName": "testSettings"
    },
    {
      "name": "sourcefilters",
      "type": "string",
      "label": "ms-resource:loc.input.label.sourcefilters",
      "defaultValue": "**\\*test*.dll",
      "required": true,
      "helpMarkDown": "Test binaries to run tests on. Wildcards can be used. For example, '**\\*test*.dll;' for all dlls containing 'test' in their name.",
      "groupName": "testSettings"
    },
    {
      "name": "testFilterCriteria",
      "type": "string",
      "label": "ms-resource:loc.input.label.testFilterCriteria",
      "defaultValue": "",
      "required": false,
      "helpMarkDown": "Filter criteria for the tests.",
      "groupName": "testSettings"
    },
    {
      "name": "platform",
      "type": "string",
      "label": "ms-resource:loc.input.label.platform",
      "defaultValue": "",
      "required": false,
      "groupName": "testSettings"
    },
    {
      "name": "configuration",
      "type": "string",
      "label": "ms-resource:loc.input.label.configuration",
      "defaultValue": "",
      "required": false,
      "groupName": "testSettings"
    },
    {
      "name": "runSettingsFile",
      "type": "string",
      "label": "ms-resource:loc.input.label.runSettingsFile",
      "defaultValue": "",
      "required": false,
      "helpMarkDown": "Path to runsettings file to use with the tests. Use $(agent.BuildDirectory)\\$(system.teamProject) to access the Project folder.",
      "groupName": "testSettings"
    },
    {
      "name": "overrideRunParams",
      "type": "string",
      "label": "ms-resource:loc.input.label.overrideRunParams",
      "defaultValue": "",
      "required": false,
      "helpMarkDown": "Override parameters defined in the TestRunParameters section of runsettings file. For example: Platform=$(platform);Port=8080",
      "groupName": "testSettings"
    },
    {
      "name": "testConfigurations",
      "type": "string",
      "label": "ms-resource:loc.input.label.testConfigurations",
      "defaultValue": "",
      "required": false,
      "helpMarkDown": "Optionally associate a testcase filter against a testconfiguration id. Syntax: &lt;Filter1&gt;:&lt;Id1&gt;;DefaultTestConfiguration:&lt;Id3&gt;. For example: FullyQualifiedName~Chrome:12.",
      "groupName": "testSettings"
    },
    {
<<<<<<< HEAD
      "name": "autEnvironmentName",
      "type": "string",
      "label": "ms-resource:loc.input.label.autEnvironmentName",
      "defaultValue": "",
      "required": false,
      "helpMarkDown": "The name of the application under test(AUT) machine group on which server processes such as W3WP.exe is running.",
      "groupName": "advanced"
=======
      "name": "codeCoverageEnabled",
      "type": "boolean",
      "label": "ms-resource:loc.input.label.codeCoverageEnabled",
      "defaultValue": "false",
      "required": false,
      "helpMarkDown": "Whether code coverage needs to be enabled.",
      "groupName": "testSettings"
>>>>>>> 1e2be3cf
    }
  ],
  "sourceDefinitions": [
    {
      "target": "environment",
      "endpoint": "/$(system.teamProject)/_apis/vslabs/environments",
      "selector": "jsonpath:$.value[*].name",
      "authKey": "tfs:DevTestLabs"
    }
  ],
  "instanceNameFormat": "Test assemblies $(sourcefilters)",
  "execution": {
    "PowerShell": {
      "target": "$(currentDirectory)\\RunDistributedTests.ps1",
      "argumentFormat": "",
      "workingDirectory": "$(currentDirectory)"
    }
  }
}<|MERGE_RESOLUTION|>--- conflicted
+++ resolved
@@ -117,7 +117,15 @@
       "groupName": "testSettings"
     },
     {
-<<<<<<< HEAD
+      "name": "codeCoverageEnabled",
+      "type": "boolean",
+      "label": "ms-resource:loc.input.label.codeCoverageEnabled",
+      "defaultValue": "false",
+      "required": false,
+      "helpMarkDown": "Whether code coverage needs to be enabled.",
+      "groupName": "testSettings"
+    },
+    {
       "name": "autEnvironmentName",
       "type": "string",
       "label": "ms-resource:loc.input.label.autEnvironmentName",
@@ -125,15 +133,6 @@
       "required": false,
       "helpMarkDown": "The name of the application under test(AUT) machine group on which server processes such as W3WP.exe is running.",
       "groupName": "advanced"
-=======
-      "name": "codeCoverageEnabled",
-      "type": "boolean",
-      "label": "ms-resource:loc.input.label.codeCoverageEnabled",
-      "defaultValue": "false",
-      "required": false,
-      "helpMarkDown": "Whether code coverage needs to be enabled.",
-      "groupName": "testSettings"
->>>>>>> 1e2be3cf
     }
   ],
   "sourceDefinitions": [
