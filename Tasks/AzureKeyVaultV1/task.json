--- conflicted
+++ resolved
@@ -15,11 +15,7 @@
     "version": {
         "Major": 1,
         "Minor": 155,
-<<<<<<< HEAD
-        "Patch": 9
-=======
-        "Patch": 10
->>>>>>> 1ce4d23f
+        "Patch": 11
     },
     "demands": [],
     "minimumAgentVersion": "2.0.0",
