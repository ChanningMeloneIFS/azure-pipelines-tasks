--- conflicted
+++ resolved
@@ -17,11 +17,7 @@
     "version": {
         "Major": 1,
         "Minor": 156,
-<<<<<<< HEAD
-        "Patch": 21
-=======
         "Patch": 19
->>>>>>> 0df4c6c8
     },
     "demands": [],
     "minimumAgentVersion": "1.100.0",
