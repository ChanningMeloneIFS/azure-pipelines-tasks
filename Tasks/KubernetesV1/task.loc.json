--- conflicted
+++ resolved
@@ -13,11 +13,7 @@
   "version": {
     "Major": 1,
     "Minor": 1,
-<<<<<<< HEAD
     "Patch": 21
-=======
-    "Patch": 20
->>>>>>> 1cd0b799
   },
   "demands": [],
   "releaseNotes": "ms-resource:loc.releaseNotes",
