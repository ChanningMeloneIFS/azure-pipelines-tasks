--- conflicted
+++ resolved
@@ -13,11 +13,7 @@
   "version": {
     "Major": 1,
     "Minor": 1,
-<<<<<<< HEAD
     "Patch": 17
-=======
-    "Patch": 16
->>>>>>> ecb60e19
   },
   "demands": [],
   "releaseNotes": "ms-resource:loc.releaseNotes",
