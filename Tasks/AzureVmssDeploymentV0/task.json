{
    "id": "4dda660c-b643-4598-a4a2-61080d0002d9",
    "name": "AzureVmssDeployment",
    "friendlyName": "Azure VM scale set Deployment",
    "description": "Deploy Virtual Machine scale set image",
    "helpUrl": "https://go.microsoft.com/fwlink/?linkid=852117",
    "helpMarkDown": "[More Information](https://go.microsoft.com/fwlink/?linkid=852117)",
    "category": "Deploy",
    "releaseNotes": "- Updates Azure Virtual Machine scale set with a custom machine image.",
    "visibility": [
        "Build",
        "Release"
    ],
    "author": "Microsoft Corporation",
    "version": {
        "Major": 0,
        "Minor": 0,
<<<<<<< HEAD
        "Patch": 26
=======
        "Patch": 24
>>>>>>> 480939af
    },
    "demands": [],
    "minimumAgentVersion": "2.0.0",
    "groups": [
        {
            "name": "AzureDetails",
            "displayName": "Azure Details",
            "isExpanded": true
        },
        {
            "name": "Image",
            "displayName": "Image Details",
            "isExpanded": true,
            "visibleRule": "action = Update image || action = UpdateImage"
        },
        {
            "name": "StartupConfiguration",
            "displayName": "Configure start-up",
            "isExpanded": true,
            "visibleRule": "action = Configure application startup || action = Update image || action = UpdateImage"
        },
        {
            "name": "Advanced",
            "displayName": "Advanced",
            "isExpanded": false
        }
    ],
    "inputs": [
        {
            "name": "ConnectedServiceName",
            "aliases": [
                "azureSubscription"
            ],
            "type": "connectedService:AzureRM",
            "label": "Azure subscription",
            "defaultValue": "",
            "required": true,
            "groupName": "AzureDetails",
            "helpMarkDown": "Select the Azure Resource Manager subscription for the scale set."
        },
        {
            "name": "action",
            "type": "pickList",
            "label": "Action",
            "defaultValue": "Update image",
            "required": true,
            "groupName": "AzureDetails",
            "helpMarkDown": "Choose between updating a VM scale set by using a VHD image and/or by running deployment/install scripts using Custom Script VM extension.<br/>The VHD image approach is better for scaling quickly and doing rollback. The extension approach is useful for post deployment configuration, software installation, or any other configuration / management task.<br/>You can use a VHD image to update a VM scale set only when it was created by using a custom image, the update will fail if the VM Scale set was created by using a platform/gallery image available in Azure.<br/>The Custom script VM extension approach can be used for VM scale set created by using either custom image or platform/gallery image.",
            "options": {
                "Update image": "Update VM Scale set by using an image",
                "Configure application startup": "Run Custom Script VM extension on VM scale set"
            }
        },
        {
            "name": "vmssName",
            "type": "pickList",
            "label": "Virtual Machine scale set name",
            "required": true,
            "groupName": "AzureDetails",
            "helpMarkDown": "Name of VM scale set which you want to update by using either a VHD image or by using Custom script VM extension.",
            "properties": {
                "EditableOptions": "True"
            }
        },
        {
            "name": "vmssOsType",
            "type": "pickList",
            "label": "OS type",
            "required": true,
            "groupName": "AzureDetails",
            "helpMarkDown": "Select the operating system type of VM scale set.",
            "options": {
                "Windows": "Windows",
                "Linux": "Linux"
            },
            "properties": {
                "EditableOptions": "True"
            }
        },
        {
            "name": "imageUrl",
            "type": "string",
            "label": "Image URL",
            "defaultValue": "",
            "required": true,
            "groupName": "Image",
            "helpMarkDown": "Specify the URL of VHD image. If it is an Azure storage blob URL, the storage account location should be same as scale set location."
        },
        {
            "name": "customScriptsDirectory",
            "type": "filePath",
            "label": "Custom script directory",
            "defaultValue": "",
            "required": false,
            "groupName": "StartupConfiguration",
            "helpMarkDown": "Path to directory containing custom script(s) that will be run by using Custom Script VM extension. The extension approach is useful for post deployment configuration, application/software installation, or any other application configuration/management task. For example: the script can set a machine level environment variable which the application uses, like database connection string."
        },
        {
            "name": "customScript",
            "type": "string",
            "label": "Command",
            "defaultValue": "",
            "required": false,
            "groupName": "StartupConfiguration",
            "helpMarkDown": "The script that will be run by using Custom Script VM extension. This script can invoke other scripts in the directory. The script will be invoked with arguments passed below.<br/>This script in conjugation with such arguments can be used to execute commands. For example:<br/>1. Update-DatabaseConnectionStrings.ps1 -clusterType dev -user $(dbUser) -password $(dbUserPwd) will update connection string in web.config of web application.<br/>2. install-secrets.sh --key-vault-type prod -key serviceprincipalkey will create an encrypted file containing service principal key."
        },
        {
            "name": "customScriptArguments",
            "type": "string",
            "label": "Arguments",
            "defaultValue": "",
            "required": false,
            "groupName": "StartupConfiguration",
            "helpMarkDown": "The custom script will be invoked with arguments passed. Build/Release variables can be used which makes it easy to use secrets."
        },
        {
            "name": "customScriptsStorageAccount",
            "type": "pickList",
            "label": "Azure storage account where custom scripts will be uploaded",
            "defaultValue": "",
            "required": false,
            "groupName": "StartupConfiguration",
            "helpMarkDown": "The Custom Script Extension downloads and executes scripts provided by you on each virtual machines in the VM scale set. These scripts will be stored in the storage account specified here. Specify a pre-existing ARM storage account.",
            "properties": {
                "EditableOptions": "True"
            }
        },
        {
            "name": "skipArchivingCustomScripts",
            "type": "boolean",
            "label": "Skip Archiving custom scripts",
            "defaultValue": false,
            "groupName": "Advanced",
            "helpMarkDown": "By default, this task creates a compressed archive of directory containing custom scripts. This improves performance and reliability while uploading to azure storage. If not selected, archiving will not be done and all files will be inidividually uploaded."
        }
    ],
    "dataSourceBindings": [
        {
            "target": "vmssName",
            "endpointId": "$(ConnectedServiceName)",
            "dataSourceName": "AzureVirtualMachineScaleSetNames"
        },
        {
            "target": "customScriptsStorageAccount",
            "endpointId": "$(ConnectedServiceName)",
            "dataSourceName": "AzureStorageAccountRM"
        }
    ],
    "instanceNameFormat": "Azure VMSS $(vmssName): $(action)",
    "execution": {
        "Node": {
            "target": "main.js"
        }
    },
    "messages": {
        "InvalidAction": "This action is not defined. Check with the task author.",
        "TaskNotFound": "Task.json file could not be found: %s",
        "TaskConstructorFailed": "Task failed while initializing. Error: %s",
        "InvalidValue": "%s is not a valid value. The valid values are: %s",
        "VMSSListFetchFailed": "Failed to fetch VMSS details. Error: %s",
        "NoVMSSFound": "No VMSS found with name %s.",
        "FailedToGetRGForVMSS": "Failed to get resource group information for VMSS %s.",
        "VMSSImageUpdateFailed": "Failed to update image for VMSS %s. Error: %s",
        "UpdatedVMSSImage": "Successfully updated VMSS image.",
        "GetVMSSExtensionsListFailed": "Failed to fetch list of VM extensions for VMSS %s. Error: %s.",
        "CustomScriptExtensionRemoved": "Custom script extension %s removed successfully.",
        "CustomScriptExtensionInstalled": "Custom script extension %s installed successfully.",
        "RemovingCustomScriptExtension": "VMSS already has an custom script extension %s. This will be removed first.",
        "RemoveVMSSExtensionsFailed": "Failed to remove VM extension %s. Error: %s.",
        "SettingVMExtensionFailed": "Failed to install VM custom script extension on VMSS. Error: %s.",
        "VMSSNameCannotBeNull": "VMSS name cannot be null or undefined and it must be of type string.",
        "GetVMSSFailed": "Failed to get VMSS details with resource group %s and name %s. Error: %s",
        "VMSSDoesNotHaveCustomImage": "VMSS %s can not be updated as it uses a platform image. Only a VMSS which is currently using a custom image can be updated.",
        "VMSSImageUrlCannotBeNull": "Image URL must be a non empty string.",
        "VMSSImageAlreadyUptoDate": "Image is already up-to-date for %s. Skipping image update.",
        "NewVMSSImageUrl": "URL for new VMSS image: %s.",
        "VMSSUpdateImage": "Updating VMSS %s to use new image...",
        "ResourceNameCannotBeNull": "Resource name cannot be null.",
        "ArchivingCustomScripts": "Creating compressed archive of custom scripts directory %s.",
        "SkippedArchivingCustomScripts": "Skipped archiving custom scripts directory",
        "CustomScriptsArchiveFile": "Custom scripts archive created at %s.",
        "CopiedInvokerScript": "Script to extract and execute custom script archive has been copied to %s.",
        "CustomScriptsArchivingFailed": "Could not compress custom scripts. Will use individual files.",
        "UploadingCustomScriptsBlobs": "Uploading custom scripts from %s to azure blobs.",
        "UploadingToStorageBlobsFailed": "Failed to upload custom scripts to azure blob storage. Error: %s.",
        "DestinationBlobContainer": "Files will be uploaded to container URL: %s.",
        "StorageAccountDoesNotExist": "Failed to get azure storage account with name %s.",
        "activeDirectoryResourceIdUrlCannotBeEmpty": "Active directory resource URL cannot be empty.",
        "StorageAccountCannotBeNull": "storage accountName cannot be null or undefined and it must be of type string.",
        "ArtifactItemsTruncationWarning": "Downloaded items may be truncated at 5000 items, all artifact items might not have been downloaded.",
        "CreatedBlobForItem": "Created blob for item %s. Blob uri: %s.",
        "CreatedContainer": "Created container %s.",
        "ErrorInReadStream": "Error in Read stream: %s.",
        "ErrorInWriteStream": "Error in write stream: %s.",
        "FailedToCreateBlob": "Failed to create blob %s. Error: %s.",
        "FailedToCreateContainer": "Failed to create container %s. Error: %s.",
        "FailedToListItemInsideContainer": "Failed to list items inside container: %s. Error: %s.",
        "SuccessFullyFetchedItemList": "Successfully fetched list of items",
        "UnableToFetchItem": "Unable to fetch item: %s. Error: %s.",
        "UploadingItem": "Uploading %s.",
        "CouldNotFetchAccessTokenforAzureStatusCode": "Could not fetch access token for Azure. Status code: %s, status message: %s",
        "CouldNotFetchAccessTokenforMSIDueToMSINotConfiguredProperlyStatusCode": "Could not fetch access token for Managed Service Principal. Please configure Managed Service Identity (MSI) for virtual machine 'https://aka.ms/azure-msi-docs'. Status code: %s, status message: %s",
        "CouldNotFetchAccessTokenforMSIStatusCode": "Could not fetch access token for Managed Service Principal. Status code: %s, status message: %s"
    }
}<|MERGE_RESOLUTION|>--- conflicted
+++ resolved
@@ -15,11 +15,7 @@
     "version": {
         "Major": 0,
         "Minor": 0,
-<<<<<<< HEAD
-        "Patch": 26
-=======
-        "Patch": 24
->>>>>>> 480939af
+        "Patch": 27
     },
     "demands": [],
     "minimumAgentVersion": "2.0.0",
