--- conflicted
+++ resolved
@@ -1,120 +1,4 @@
 {
-<<<<<<< HEAD
-  "id": "99A72E7F-25E4-4576-BF38-22A42B995ED8",
-  "name": "AzureMonitor",
-  "friendlyName": "ms-resource:loc.friendlyName",
-  "description": "ms-resource:loc.description",
-  "author": "Microsoft Corporation",
-  "helpMarkDown": "ms-resource:loc.helpMarkDown",
-  "category": "Utility",
-  "visibility": [
-    "Release"
-  ],
-  "runsOn": [
-    "Server",
-    "ServerGate"
-  ],
-  "version": {
-    "Major": 0,
-    "Minor": 0,
-    "Patch": 5
-  },
-  "preview": "true",
-  "instanceNameFormat": "ms-resource:loc.instanceNameFormat",
-  "groups": [],
-  "inputs": [
-    {
-      "name": "connectedServiceNameARM",
-      "type": "connectedService:AzureRM",
-      "label": "ms-resource:loc.input.label.connectedServiceNameARM",
-      "defaultValue": "",
-      "required": "true",
-      "helpMarkDown": "ms-resource:loc.input.help.connectedServiceNameARM"
-    },
-    {
-      "name": "ResourceGroupName",
-      "type": "pickList",
-      "label": "ms-resource:loc.input.label.ResourceGroupName",
-      "required": true,
-      "helpMarkDown": "ms-resource:loc.input.help.ResourceGroupName",
-      "properties": {
-        "EditableOptions": "True"
-      }
-    },
-    {
-      "name": "ResourceType",
-      "type": "pickList",
-      "label": "ms-resource:loc.input.label.ResourceType",
-      "defaultValue": "Microsoft.Insights/components",
-      "options": {
-        "Microsoft.Insights/components": "Application Insights",
-        "Microsoft.Web/sites": "App Services",
-        "Microsoft.Storage/storageAccounts": "Storage Account",
-        "Microsoft.Compute/virtualMachines": "Virtual Machines"
-      },
-      "required": true,
-      "helpMarkDown": "ms-resource:loc.input.help.ResourceType"
-    },
-    {
-      "name": "resourceName",
-      "type": "pickList",
-      "label": "ms-resource:loc.input.label.resourceName",
-      "required": true,
-      "properties": {
-        "EditableOptions": "True"
-      },
-      "helpMarkDown": "ms-resource:loc.input.help.resourceName"
-    },
-    {
-      "name": "alertRules",
-      "type": "pickList",
-      "label": "ms-resource:loc.input.label.alertRules",
-      "defaultValue": "",
-      "required": true,
-      "properties": {
-        "MultiSelectFlatList": "True"
-      },
-      "helpMarkDown": "ms-resource:loc.input.help.alertRules"
-    }
-  ],
-  "dataSourceBindings": [
-    {
-      "target": "ResourceGroupName",
-      "endpointId": "$(connectedServiceNameARM)",
-      "dataSourceName": "AzureResourceGroups"
-    },
-    {
-      "target": "resourceName",
-      "endpointId": "$(connectedServiceNameARM)",
-      "dataSourceName": "AzureRMResourcesInRGBasedOnType",
-      "parameters": {
-        "ResourceGroupName": "$(ResourceGroupName)",
-        "ResourceType": "$(ResourceType)"
-      },
-      "resultTemplate": "{ \"Value\" : \"{{{name}}}\", \"DisplayValue\" : \"{{{name}}}\" }"
-    },
-    {
-      "target": "alertRules",
-      "endpointId": "$(connectedServiceNameARM)",
-      "endpointUrl": "{{endpoint.url}}subscriptions/{{endpoint.subscriptionId}}/resourcegroups/$(ResourceGroupName)/providers/microsoft.insights/alertrules?api-version=2016-03-01&$filter=targetResourceUri eq /subscriptions/{{endpoint.subscriptionId}}/resourceGroups/$(ResourceGroupName)/providers/$(ResourceType)/$(resourceName)",
-      "resultSelector": "jsonpath:$.value[?(@.properties.isEnabled == true)]",
-      "resultTemplate": "{ \"Value\" : \"{{name}}\", \"DisplayValue\":\"{{name}}\"}"
-    }
-  ],
-  "execution": {
-    "HttpRequest": {
-      "Execute": {
-        "EndpointId": "$(connectedServiceNameARM)",
-        "EndpointUrl": "$(endpoint.url)batch?api-version=2015-11-01",
-        "Method": "POST",
-        "Body": "{\"requests\":[{{#splitAndIterate ',' alertRules}}{\"httpMethod\": \"GET\",\"relativeUrl\":\"/subscriptions/{{#..}}{{subscriptionId}}{{/..}}/resourceGroups/{{#..}}{{ResourceGroupName}}{{/..}}/providers/microsoft.insights/alertrules/{{this}}/incidents?api-version=2016-03-01\"},{{/splitAndIterate}}]}",
-        "Headers": "{\"Content-Type\":\"application/json\"}",
-        "WaitForCompletion": "false",
-        "Expression": "and(gt(count(root['responses']), 0), eq(count(jsonpath('$.responses[?(@.httpStatusCode != 200)]')), 0), eq(count(jsonpath('$.responses[*].content.value[?(@.isActive == true)]')), 0))"
-      }
-    }
-  }
-=======
 	"id": "99A72E7F-25E4-4576-BF38-22A42B995ED8",
 	"name": "AzureMonitor",
 	"friendlyName": "ms-resource:loc.friendlyName",
@@ -223,5 +107,4 @@
 			}
 		}
 	}
->>>>>>> fdc3d7dd
 }