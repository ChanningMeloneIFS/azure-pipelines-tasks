{
  "id": "CBC316A2-586F-4DEF-BE79-488A1F503564",
  "name": "Kubernetes",
  "friendlyName": "ms-resource:loc.friendlyName",
  "description": "ms-resource:loc.description",
  "helpMarkDown": "ms-resource:loc.helpMarkDown",
  "category": "Deploy",
  "visibility": [
    "Build",
    "Release"
  ],
  "author": "Microsoft Corporation",
  "version": {
    "Major": 0,
    "Minor": 1,
<<<<<<< HEAD
    "Patch": 38
=======
    "Patch": 37
>>>>>>> ecb60e19
  },
  "demands": [],
  "preview": "false",
  "groups": [
    {
      "name": "commands",
      "displayName": "ms-resource:loc.group.displayName.commands",
      "isExpanded": true
    },
    {
      "name": "secrets",
      "displayName": "ms-resource:loc.group.displayName.secrets",
      "isExpanded": false
    },
    {
      "name": "configMaps",
      "displayName": "ms-resource:loc.group.displayName.configMaps",
      "isExpanded": false
    },
    {
      "name": "advanced",
      "displayName": "ms-resource:loc.group.displayName.advanced",
      "isExpanded": false
    },
    {
      "name": "output",
      "displayName": "ms-resource:loc.group.displayName.output",
      "isExpanded": false
    }
  ],
  "inputs": [
    {
      "name": "kubernetesServiceEndpoint",
      "aliases": [
        "kubernetesServiceConnection"
      ],
      "type": "connectedService:kubernetes",
      "label": "ms-resource:loc.input.label.kubernetesServiceEndpoint",
      "helpMarkDown": "ms-resource:loc.input.help.kubernetesServiceEndpoint"
    },
    {
      "name": "namespace",
      "type": "string",
      "label": "ms-resource:loc.input.label.namespace",
      "required": false,
      "defaultValue": "",
      "helpMarkDown": "ms-resource:loc.input.help.namespace"
    },
    {
      "name": "command",
      "type": "pickList",
      "label": "ms-resource:loc.input.label.command",
      "defaultValue": "",
      "required": false,
      "options": {
        "apply": "apply",
        "create": "create",
        "delete": "delete",
        "exec": "exec",
        "expose": "expose",
        "get": "get",
        "logs": "logs",
        "run": "run",
        "set": "set",
        "top": "top"
      },
      "helpMarkDown": "ms-resource:loc.input.help.command",
      "groupName": "commands",
      "properties": {
        "EditableOptions": "True"
      }
    },
    {
      "name": "useConfigurationFile",
      "type": "boolean",
      "label": "ms-resource:loc.input.label.useConfigurationFile",
      "defaultValue": "false",
      "helpMarkDown": "ms-resource:loc.input.help.useConfigurationFile",
      "groupName": "commands"
    },
    {
      "name": "configuration",
      "type": "filePath",
      "label": "ms-resource:loc.input.label.configuration",
      "defaultValue": "",
      "required": true,
      "helpMarkDown": "ms-resource:loc.input.help.configuration",
      "visibleRule": "useConfigurationFile = true",
      "groupName": "commands"
    },
    {
      "name": "arguments",
      "type": "multiLine",
      "properties": {
        "resizable": "true",
        "rows": "2",
        "editorExtension": "ms.vss-services-azure.parameters-grid"
      },
      "label": "ms-resource:loc.input.label.arguments",
      "helpMarkDown": "ms-resource:loc.input.help.arguments",
      "groupName": "commands"
    },
    {
      "name": "secretType",
      "type": "pickList",
      "label": "ms-resource:loc.input.label.secretType",
      "defaultValue": "dockerRegistry",
      "required": true,
      "options": {
        "dockerRegistry": "dockerRegistry",
        "generic": "generic"
      },
      "helpMarkDown": "ms-resource:loc.input.help.secretType",
      "groupName": "secrets"
    },
    {
      "name": "secretArguments",
      "type": "multiLine",
      "properties": {
        "resizable": "true",
        "rows": "2",
        "editorExtension": "ms.vss-services-azure.kubernetes-parameters-grid"
      },
      "label": "ms-resource:loc.input.label.secretArguments",
      "defaultValue": "",
      "helpMarkDown": "ms-resource:loc.input.help.secretArguments",
      "visibleRule": "secretType = generic",
      "groupName": "secrets"
    },
    {
      "name": "containerRegistryType",
      "type": "pickList",
      "label": "ms-resource:loc.input.label.containerRegistryType",
      "defaultValue": "Azure Container Registry",
      "required": true,
      "options": {
        "Azure Container Registry": "Azure Container Registry",
        "Container Registry": "Container Registry"
      },
      "helpMarkDown": "ms-resource:loc.input.help.containerRegistryType",
      "visibleRule": "secretType = dockerRegistry",
      "groupName": "secrets"
    },
    {
      "name": "dockerRegistryEndpoint",
      "aliases": [
        "dockerRegistryConnection"
      ],
      "type": "connectedService:dockerregistry",
      "label": "ms-resource:loc.input.label.dockerRegistryEndpoint",
      "helpMarkDown": "ms-resource:loc.input.help.dockerRegistryEndpoint",
      "visibleRule": "secretType = dockerRegistry && containerRegistryType = Container Registry",
      "groupName": "secrets"
    },
    {
      "name": "azureSubscriptionEndpoint",
      "aliases": [
        "azureSubscription"
      ],
      "type": "connectedService:AzureRM",
      "label": "ms-resource:loc.input.label.azureSubscriptionEndpoint",
      "helpMarkDown": "ms-resource:loc.input.help.azureSubscriptionEndpoint",
      "visibleRule": "secretType = dockerRegistry && containerRegistryType = Azure Container Registry",
      "defaultValue": "",
      "groupName": "secrets"
    },
    {
      "name": "azureContainerRegistry",
      "label": "ms-resource:loc.input.label.azureContainerRegistry",
      "type": "pickList",
      "helpMarkDown": "ms-resource:loc.input.help.azureContainerRegistry",
      "visibleRule": "secretType = dockerRegistry && containerRegistryType = Azure Container Registry",
      "defaultValue": "",
      "groupName": "secrets"
    },
    {
      "name": "secretName",
      "type": "string",
      "label": "ms-resource:loc.input.label.secretName",
      "required": false,
      "defaultValue": "",
      "helpMarkDown": "ms-resource:loc.input.help.secretName",
      "groupName": "secrets"
    },
    {
      "name": "forceUpdate",
      "type": "boolean",
      "label": "ms-resource:loc.input.label.forceUpdate",
      "defaultValue": "true",
      "helpMarkDown": "ms-resource:loc.input.help.forceUpdate",
      "groupName": "secrets"
    },
    {
      "name": "configMapName",
      "type": "string",
      "label": "ms-resource:loc.input.label.configMapName",
      "defaultValue": "",
      "helpMarkDown": "ms-resource:loc.input.help.configMapName",
      "groupName": "configMaps"
    },
    {
      "name": "forceUpdateConfigMap",
      "type": "boolean",
      "label": "ms-resource:loc.input.label.forceUpdateConfigMap",
      "defaultValue": "false",
      "helpMarkDown": "ms-resource:loc.input.help.forceUpdateConfigMap",
      "groupName": "configMaps"
    },
    {
      "name": "useConfigMapFile",
      "type": "boolean",
      "label": "ms-resource:loc.input.label.useConfigMapFile",
      "defaultValue": "false",
      "helpMarkDown": "ms-resource:loc.input.help.useConfigMapFile",
      "groupName": "configMaps"
    },
    {
      "name": "configMapFile",
      "type": "filePath",
      "label": "ms-resource:loc.input.label.configMapFile",
      "defaultValue": "",
      "required": true,
      "helpMarkDown": "ms-resource:loc.input.help.configMapFile",
      "visibleRule": "useConfigMapFile = true",
      "groupName": "configMaps"
    },
    {
      "name": "configMapArguments",
      "type": "multiLine",
      "properties": {
        "resizable": "true",
        "rows": "2",
        "editorExtension": "ms.vss-services-azure.kubernetes-parameters-grid"
      },
      "label": "ms-resource:loc.input.label.configMapArguments",
      "helpMarkDown": "ms-resource:loc.input.help.configMapArguments",
      "visibleRule": "useConfigMapFile = false",
      "groupName": "configMaps"
    },
    {
      "name": "versionOrLocation",
      "type": "radio",
      "label": "ms-resource:loc.input.label.versionOrLocation",
      "defaultValue": "version",
      "required": false,
      "options": {
        "version": "Version",
        "location": "Specify location"
      },
      "helpMarkDown": "ms-resource:loc.input.help.versionOrLocation",
      "groupName": "advanced"
    },
    {
      "name": "versionSpec",
      "type": "string",
      "label": "ms-resource:loc.input.label.versionSpec",
      "defaultValue": "1.7.0",
      "helpMarkDown": "ms-resource:loc.input.help.versionSpec",
      "groupName": "advanced",
      "visibleRule": "versionOrLocation = version"
    },
    {
      "name": "checkLatest",
      "type": "boolean",
      "label": "ms-resource:loc.input.label.checkLatest",
      "defaultValue": "false",
      "helpMarkDown": "ms-resource:loc.input.help.checkLatest",
      "required": false,
      "groupName": "advanced",
      "visibleRule": "versionOrLocation = version"
    },
    {
      "name": "specifyLocation",
      "type": "filePath",
      "label": "ms-resource:loc.input.label.specifyLocation",
      "defaultValue": "",
      "helpMarkDown": "ms-resource:loc.input.help.specifyLocation",
      "required": true,
      "groupName": "advanced",
      "visibleRule": "versionOrLocation = location"
    },
    {
      "name": "cwd",
      "aliases": [
        "workingDirectory"
      ],
      "type": "filePath",
      "label": "ms-resource:loc.input.label.cwd",
      "defaultValue": "$(System.DefaultWorkingDirectory)",
      "helpMarkDown": "ms-resource:loc.input.help.cwd",
      "groupName": "advanced"
    },
    {
      "name": "outputFormat",
      "type": "pickList",
      "label": "ms-resource:loc.input.label.outputFormat",
      "defaultValue": "json",
      "required": false,
      "options": {
        "json": "json",
        "yaml": "yaml"
      },
      "helpMarkDown": "ms-resource:loc.input.help.outputFormat",
      "groupName": "output",
      "properties": {
        "EditableOptions": "True"
      }
    },
    {
      "name": "kubectlOutput",
      "type": "string",
      "label": "ms-resource:loc.input.label.kubectlOutput",
      "required": false,
      "defaultValue": "",
      "helpMarkDown": "ms-resource:loc.input.help.kubectlOutput",
      "groupName": "output"
    }
  ],
  "dataSourceBindings": [
    {
      "target": "azureContainerRegistry",
      "endpointId": "$(azureSubscriptionEndpoint)",
      "dataSourceName": "AzureRMContainerRegistries",
      "resultTemplate": "{\"Value\":\"{\\\"loginServer\\\":\\\"{{{properties.loginServer}}}\\\", \\\"id\\\" : \\\"{{{id}}}\\\"}\",\"DisplayValue\":\"{{{name}}}\"}"
    }
  ],
  "instanceNameFormat": "ms-resource:loc.instanceNameFormat",
  "execution": {
    "Node": {
      "target": "src//kubernetes.js"
    }
  },
  "messages": {
    "DownloadingClient": "ms-resource:loc.messages.DownloadingClient",
    "CreatingSecret": "ms-resource:loc.messages.CreatingSecret",
    "DeleteSecret": "ms-resource:loc.messages.DeleteSecret",
    "CreatingConfigMap": "ms-resource:loc.messages.CreatingConfigMap",
    "DeleteConfigMap": "ms-resource:loc.messages.DeleteConfigMap",
    "ConfigMapExists": "ms-resource:loc.messages.ConfigMapExists",
    "GetConfigMap": "ms-resource:loc.messages.GetConfigMap",
    "DockerRegistryConnectionNotSpecified": "ms-resource:loc.messages.DockerRegistryConnectionNotSpecified",
    "FileNotFoundException": "ms-resource:loc.messages.FileNotFoundException",
    "DownloadingKubeCtlFromUrl": "ms-resource:loc.messages.DownloadingKubeCtlFromUrl",
    "DownloadPathForStableTxt": "ms-resource:loc.messages.DownloadPathForStableTxt",
    "DownloadKubeCtlFailed": "ms-resource:loc.messages.DownloadKubeCtlFailed",
    "DownloadStableVersionFailed": "ms-resource:loc.messages.DownloadStableVersionFailed",
    "UsingLatestStableVersion": "ms-resource:loc.messages.UsingLatestStableVersion",
    "ConfigurationFileNotFound": "ms-resource:loc.messages.ConfigurationFileNotFound",
    "OutputVariableDataSizeExceeded": "ms-resource:loc.messages.OutputVariableDataSizeExceeded"
  }
}<|MERGE_RESOLUTION|>--- conflicted
+++ resolved
@@ -13,11 +13,7 @@
   "version": {
     "Major": 0,
     "Minor": 1,
-<<<<<<< HEAD
     "Patch": 38
-=======
-    "Patch": 37
->>>>>>> ecb60e19
   },
   "demands": [],
   "preview": "false",
