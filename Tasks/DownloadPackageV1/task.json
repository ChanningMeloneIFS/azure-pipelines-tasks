--- conflicted
+++ resolved
@@ -9,13 +9,8 @@
     "author": "ms-vscs-rm",
     "version": {
         "Major": 1,
-<<<<<<< HEAD
         "Minor": 153,
         "Patch": 0
-=======
-        "Minor": 152,
-        "Patch": 4
->>>>>>> 77b33ce6
     },
     "demands": [],
     "releaseNotes": "Adds support to download Maven, Python, Universal and Npm packages.",
