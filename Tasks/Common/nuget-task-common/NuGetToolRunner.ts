--- conflicted
+++ resolved
@@ -24,11 +24,7 @@
     let env: EnvironmentDictionary = {};
     let originalCredProviderPath: string;
     for (let e in input) {
-<<<<<<< HEAD
-        if(!input.hasOwnProperty(e)) {
-=======
         if (!input.hasOwnProperty(e)) {
->>>>>>> 1a6c1f39
             continue;
         }
         // NuGet.exe extensions only work with a single specific version of nuget.exe. This causes problems
