{
    "id": "845fd4f4-642d-4694-8514-047948a5a556",
    "name": "PackerBuild",
    "friendlyName": "Build machine image",
    "description": "Build a machine image using Packer, which may be used for Azure Virtual machine scale set deployment",
    "helpUrl": "https://docs.microsoft.com/azure/devops/pipelines/tasks/deploy/packer-build",
    "helpMarkDown": "[More Information](https://go.microsoft.com/fwlink/?linkid=845329)",
    "category": "Deploy",
    "releaseNotes": "This task now supports managed disk images.",
    "visibility": [
        "Build",
        "Release"
    ],
    "author": "Microsoft Corporation",
    "version": {
        "Major": 1,
        "Minor": 0,
<<<<<<< HEAD
        "Patch": 16
=======
        "Patch": 12
>>>>>>> 7e2d6545
    },
    "demands": [],
    "minimumAgentVersion": "2.0.0",
    "groups": [
        {
            "name": "AzureDetails",
            "displayName": "Azure Details",
            "isExpanded": true,
            "visibleRule": "templateType = builtin"
        },
        {
            "name": "DeploymentInputs",
            "displayName": "Deployment Inputs",
            "isExpanded": true,
            "visibleRule": "templateType = builtin"
        },
        {
            "name": "Advanced",
            "displayName": "Advanced",
            "isExpanded": false
        },
        {
            "name": "Output",
            "displayName": "Output",
            "isExpanded": true
        }
    ],
    "inputs": [
        {
            "name": "templateType",
            "type": "pickList",
            "label": "Packer template",
            "required": true,
            "helpMarkDown": "Select whether you want the task to auto generate Packer template or use custom template provided by you.",
            "options": {
                "builtin": "Auto generated",
                "custom": "User provided"
            },
            "defaultValue": "builtin"
        },
        {
            "name": "customTemplateLocation",
            "type": "filePath",
            "label": "Packer template location",
            "required": true,
            "helpMarkDown": "Path to a custom user-provided template.",
            "visibleRule": "templateType = custom"
        },
        {
            "name": "customTemplateParameters",
            "type": "multiLine",
            "label": "Template parameters",
            "required": false,
            "defaultValue": "{}",
            "visibleRule": "templateType = custom",
            "helpMarkDown": "Specify parameters which will be passed to Packer for building custom template. This should map to \"variables\" section in your custom template. E.g. if the template has a variable named \"drop-location\", then add a parameter here with name \"drop-location\" and a value which you want to use. You can link the value to a release variable as well. To view/edit the additional parameters in a grid, click on \"…\" next to text box.",
            "properties": {
                "editorExtension": "ms.vss-services-azure.azure-servicebus-message-grid"
            }
        },
        {
            "name": "ConnectedServiceName",
            "type": "connectedService:AzureRM",
            "label": "Azure subscription",
            "required": true,
            "helpMarkDown": "Select the Azure Resource Manager subscription for baking and storing the machine image.",
            "groupName": "AzureDetails"
        },
        {
            "name": "isManagedImage",
            "type": "boolean",
            "label": "Managed VM disk image",
            "required": true,
            "helpMarkDown": "Check if generated image should be a managed image.",
            "defaultValue": true,
            "groupName": "AzureDetails"
        },
        {
            "name": "managedImageName",
            "type": "string",
            "label": "Managed VM Disk Image Name ",
            "required": true,
            "helpMarkDown": "The Name of the Managed disk image for Auto Generated Templates.",
            "visibleRule": "isManagedImage = true",
            "groupName": "AzureDetails"
        },
        {
            "name": "location",
            "type": "pickList",
            "label": "Storage location",
            "required": true,
            "helpMarkDown": "Location for storing the built machine image. This location will also be used to create a temporary VM for the purpose of building image.",
            "groupName": "AzureDetails"
        },
        {
            "name": "storageAccountName",
            "type": "pickList",
            "label": "Storage account",
            "required": true,
            "helpMarkDown": "Storage account for storing the built machine image. This storage account must be pre-existing in the location selected.",
            "groupName": "AzureDetails"
        },
        {
            "name": "azureResourceGroup",
            "type": "pickList",
            "label": "Resource group",
            "helpMarkDown": "Azure Resource group that contains the selected storage account.",
            "required": true,
            "groupName": "AzureDetails"
        },
        {
            "name": "baseImageSource",
            "type": "pickList",
            "label": "Base image source",
            "required": true,
            "defaultValue": "default",
            "helpMarkDown": "Select the source of base image. You can either choose from a curated gallery of OS images or provide URL of your custom VHD image. <br/>Please note that if you have selected option to create a Managed image by checking 'Managed VM disk image' option, then you should only choose 'Gallery' option here. 'Custom' source is not supported to create a managed image.",
            "options": {
                "default": "Gallery",
                "customVhd": "Custom"
            },
            "groupName": "DeploymentInputs"
        },
        {
            "name": "baseImage",
            "type": "pickList",
            "label": "Base image",
            "required": true,
            "helpMarkDown": "Choose from curated list of OS images. This will be used for installing pre-requisite(s) and application(s) before capturing machine image.",
            "properties": {
                "EditableOptions": "True"
            },
            "options": {
                "MicrosoftWindowsServer:WindowsServer:2012-R2-Datacenter:windows": "Windows 2012-R2-Datacenter",
                "MicrosoftWindowsServer:WindowsServer:2016-Datacenter:windows": "Windows 2016-Datacenter",
                "MicrosoftWindowsServer:WindowsServer:2012-Datacenter:windows": "Windows 2012-Datacenter",
                "MicrosoftWindowsServer:WindowsServer:2008-R2-SP1:windows": "Windows 2008-R2-SP1",
                "Canonical:UbuntuServer:14.04.4-LTS:linux": "Ubuntu 14.04.4-LTS",
                "Canonical:UbuntuServer:16.04-LTS:linux": "Ubuntu 16.04-LTS",
                "RedHat:RHEL:7.2:linux": "RHEL 7.2",
                "RedHat:RHEL:6.8:linux": "RHEL 6.8",
                "OpenLogic:CentOS:7.2:linux": "CentOS 7.2",
                "OpenLogic:CentOS:6.8:linux": "CentOS 6.8",
                "credativ:Debian:8:linux": "Debian 8",
                "credativ:Debian:7:linux": "Debian 7",
                "SUSE:openSUSE-Leap:42.2:linux": "openSUSE-Leap 42.2",
                "SUSE:SLES:12-SP2:linux": "SLES 12-SP2",
                "SUSE:SLES:11-SP4:linux": "SLES 11-SP4"
            },
            "defaultValue": "MicrosoftWindowsServer:WindowsServer:2012-R2-Datacenter:windows",
            "visibleRule": "baseImageSource = default",
            "groupName": "DeploymentInputs"
        },
        {
            "name": "customImageUrl",
            "type": "string",
            "label": "Base image URL",
            "required": true,
            "helpMarkDown": "Specify URL of base image. This will be used for installing pre-requisite(s) and application(s) before capturing machine image.",
            "visibleRule": "baseImageSource = customVhd",
            "groupName": "DeploymentInputs"
        },
        {
            "name": "customImageOSType",
            "type": "pickList",
            "label": "Base image OS",
            "required": true,
            "defaultValue": "windows",
            "options": {
                "windows": "Windows",
                "linux": "Linux"
            },
            "visibleRule": "baseImageSource = customVhd",
            "groupName": "DeploymentInputs"
        },
        {
            "name": "packagePath",
            "type": "filePath",
            "label": "Deployment Package",
            "required": true,
            "helpMarkDown": "Specify the path for deployment package directory relative to $(System.DefaultWorkingDirectory). Supports minimatch pattern. Example path: FrontendWebApp/**/GalleryApp <br/> Please note that this package will be copied to temporary virtual machine which Packer creates. If the package contains large number of files and/or the files are very large in size, the upload can take quite long time (possibly running into few hours). To optimize the upload time, please see if size of the package can be meaningfully reduced. Another alternative is to use an intermediary Azure storage account. Upload the package to a storage account prior to running this task. And for this task, use a package containing a script which will download the required package from the storage account.",
            "groupName": "DeploymentInputs"
        },
        {
            "name": "deployScriptPath",
            "type": "string",
            "label": "Deployment script",
            "required": true,
            "helpMarkDown": "Specify the relative path to powershell script(for Windows) or shell script(for Linux) which deploys the package. This script should be contained in the package path selected above. Supports minimatch pattern. Example path: deploy/**/scripts/windows/deploy.ps1",
            "groupName": "DeploymentInputs"
        },
        {
            "name": "deployScriptArguments",
            "type": "string",
            "label": "Deployment script arguments",
            "required": false,
            "defaultValue": "",
            "helpMarkDown": "Specify the arguments to be passed to deployment script.",
            "groupName": "DeploymentInputs"
        },
        {
            "name": "additionalBuilderParameters",
            "type": "multiLine",
            "label": "Additional Builder parameters",
            "required": false,
            "defaultValue": "{\"vm_size\":\"Standard_D3_v2\"}",
            "groupName": "Advanced",
            "visibleRule": "templateType = builtin",
            "helpMarkDown": "In auto generated Packer template mode the task creates a Packer template with an Azure builder. This builder is used to generate a machine image. You can add keys to the Azure builder to customize the generated Packer template. For example setting ssh_tty=true in case you are using a CentOS base image and you need to have a tty to run sudo.<br/>To view/edit the additional parameters in a grid, click on “…” next to text box.",
            "properties": {
                "editorExtension": "ms.vss-services-azure.azure-servicebus-message-grid"
            }
        },
        {
            "name": "skipTempFileCleanupDuringVMDeprovision",
            "type": "boolean",
            "label": "Skip temporary file cleanup during deprovision",
            "defaultValue": true,
            "groupName": "Advanced",
            "visibleRule": "templateType = builtin",
            "helpMarkDown": "During deprovisioning of VM, skip clean-up of temporary files uploaded to VM. Refer [here](https://www.packer.io/docs/builders/azure.html#skip_clean)"
        },
        {
            "name": "packerVersion",
            "type": "string",
            "label": "Packer Version",
            "required": false,
            "defaultValue": "",
            "groupName": "Advanced",
            "visibleRule": "templateType = custom",
            "helpMarkDown": "Specify the version of Packer to install."
        },
        {
            "name": "imageUri",
            "type": "string",
            "label": "Image URL or Name",
            "required": false,
            "defaultValue": "",
            "helpMarkDown": "Provide a name for the output variable which will store generated machine image VHD url for un-managed VM image or image name for managed VM image.",
            "groupName": "Output"
        },
        {
            "name": "imageId",
            "type": "string",
            "label": "Azure Resource Id",
            "required": false,
            "defaultValue": "",
            "helpMarkDown": "Provide a name for the output variable which will store the azure resource id for the newly created image.  This is for managed images only.",
            "groupName": "Output"
        }
    ],
    "dataSourceBindings": [
        {
            "target": "location",
            "endpointId": "$(ConnectedServiceName)",
            "dataSourceName": "AzureLocations2",
            "resultTemplate": "{ \"Value\" : \"{{{name}}}\", \"DisplayValue\" : \"{{{displayName}}}\" }"
        },
        {
            "target": "storageAccountName",
            "endpointId": "$(ConnectedServiceName)",
            "dataSourceName": "AzureRMStorageAccountByLocation",
            "parameters": {
                "location": "$(location)"
            }
        },
        {
            "target": "azureResourceGroup",
            "endpointId": "$(ConnectedServiceName)",
            "dataSourceName": "AzureRMStorageAccountIdByName",
            "parameters": {
                "storageAccountName": "$(storageAccountName)"
            },
            "resultTemplate": "{\"Value\":\"{{{ #extractResource resourceGroups}}}\",\"DisplayValue\":\"{{{ #extractResource resourceGroups}}}\"}"
        }
    ],
    "sourceDefinitions": [],
    "instanceNameFormat": "Build immutable image",
    "execution": {
        "Node": {
            "target": "./src//main.js"
        }
    },
    "messages": {
        "OSTypeNotSupported": "This OS type is not supported for image creation: %s. Please use either windows or linux.",
        "CopyTemplateToTempFailed": "Could not copy built-in template from source %s to temp location %s",
        "TaskNotFound": "Task.json file could not be found: %s",
        "OriginalTemplateLocation": "Original template location: %s",
        "CopyingTemplate": "Copying original template from %s to temporary location %s",
        "TempTemplateLocation": "Copied template file to a temporary location: %s",
        "CopySourceNotExists": "Source file path does not exist for copying: %s",
        "CreatingDestinationDir": "Destination for copying does not exist. Creating: %s",
        "CreatedDestinationDir": "Created destination directory for copying: %s",
        "ExecutingPackerFix": "Running packer fix command",
        "ExecutingPackerValidate": "Running packer validate command to ensure template is valid",
        "ExecutingPackerBuild": "Running packer build command. Waiting for it to finish...",
        "PackerBuildCompleted": "packer build completed.",
        "ImageURIOutputVariableNotFound": "Could not get vhd image URI (unmanaged image) from packer execution. Output variable will not be set.",
        "ImageIDOutputVariableNotFound": "Could not get managed image id from packer execution. Output variable will not be set. Note: This variable should not be used with un-managed VM images.",
        "ManagedImageNameOutputVariableNotFound": "Could not get managed image name from packer execution. Output variable will not be set.",
        "CustumTemplateOutputVariableNotFound": "Could not get managed image name or vhd image URI (unmanaged image) from packer execution. Output variable will not be set.",
        "BuiltInTemplateNotFoundErrorMessagePathName": "Built-in template for OS type: %s ",
        "CustomTemplateNotFoundErrorMessagePathName": "Custom template not found at location: %s",
        "CouldNotDeleteTemporaryTemplateDirectory": "Could not delete temporary template directory %s. Please delete manually.",
        "TaskParametersConstructorFailed": "Error happened while initializing task: %s.",
        "PackerFixFailed": "Packer fix command failed with error : '%s'. This could happen if task does not support packer version.",
        "PackerValidateFailed": "Packer validate command failed. This could happen if task does not support packer version.",
        "ResolvedPathNotFound": "Not found any file matching pattern: %s under root folder: %s.",
        "ResolvedDeployPackgePath": "Resolved deploy package path: %s.",
        "ResolvedDeployScriptPath": "Resolved deploy script path: %s.",
        "OSNotSupportedForRunningPacker": "OS is not supported for running packer.",
        "DownloadingPackerRequired": "Either packer is not installed or its version is less than %s. Version %s will be downloaded and installed for running task.",
        "DownloadingPackerCompleted": "Packer installer downloaded successfully at path: %s.",
        "ExtractingPackerCompleted": "Packer extracted successfully at path: %s.",
        "CreatedStagingDirectory": "Created staging directory for keeping packer binary and templates: %s.",
        "CouldNotDeleteStagingDirectory": "Could not delete staging directory %s. Please delete manually.",
        "InstalledPackerVersion": "Current installed packer version is %s.",
        "PackerToolBusy": "Packer tool seems to be busy. Retrying after 1 second...",
        "ResolvingDeployPackageInput": "Resolving deploy package path.",
        "ResolvingDeployScriptInput": "Resolving deploy script path.",
        "ParsingAdditionalBuilderParameters": "Parsing additional builder parameters json.",
        "ParsingTemplateFileContentFailed": "Unable to parse json content from template file %s with error: %s.",
        "ParsingCustomTemplateParameters": "Parsing custom template parameters json.",
        "FetchingSPNDetailsRemotely": "Fetching SPN details for app ID %s from the Azure AD graph service connection...",
        "FetchedSPNDetailsRemotely": "Fetched SPN details successfully. ObjectId: %s",
        "FailedToFetchSPNDetailsRemotely": "Could not fetch SPN details from the graph service connection. Error: %s.",
        "GetArtifactItemsNotSupported": "Get artifact items not supported, invalid code path",
        "CouldNotFetchAccessTokenforMSIDueToMSINotConfiguredProperlyStatusCode": "Could not fetch access token for Managed Service Principal. Please configure Managed Service Identity (MSI) for virtual machine 'https://aka.ms/azure-msi-docs'. Status code: %s, status message: %s",
        "CouldNotFetchAccessTokenforMSIStatusCode": "Could not fetch access token for Managed Service Principal. Status code: %s, status message: %s",
        "CreateManagedImageNotSupportedForVHDSource": "Creating managed image from a source VHD is not supported. You must set 'Base image source' input value to 'Gallery'.",
        "ExpiredServicePrincipal": "Could not fetch access token for Azure. Verify if the Service Principal used is valid and not expired."
    }
}<|MERGE_RESOLUTION|>--- conflicted
+++ resolved
@@ -15,11 +15,7 @@
     "version": {
         "Major": 1,
         "Minor": 0,
-<<<<<<< HEAD
         "Patch": 16
-=======
-        "Patch": 12
->>>>>>> 7e2d6545
     },
     "demands": [],
     "minimumAgentVersion": "2.0.0",
