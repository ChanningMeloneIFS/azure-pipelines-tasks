--- conflicted
+++ resolved
@@ -231,7 +231,6 @@
         done();
     });
 
-<<<<<<< HEAD
     it('Run should bake docker-compose files using kompose', (done: MochaDone) => {
         const tp = path.join(__dirname, 'TestSetup.js');
         const tr: ttm.MockTestRunner = new ttm.MockTestRunner(tp);
@@ -254,7 +253,9 @@
         tr.run();
         assert(tr.failed, 'task should have failed');
         assert(tr.stdout.indexOf('Input required: dockerComposeFile') > 0, 'proper error message should have been thrown');
-=======
+        done();
+    });
+    
     it('Run should successfully add container image tags', (done: MochaDone) => {
         const testFile = path.join(__dirname, './manifests/', 'deployment-image-substitution.yaml');
         const deploymentFile = fs.readFileSync(testFile).toString();
@@ -273,7 +274,6 @@
         assert(bigSecondYaml.spec.template.spec.containers[0].image === 'nginx:42', 'nginx image not tagged correctly');
         assert(bigSecondYaml.spec.template.spec.initContainers[0].image === 'nginx-init:42.1', 'nginx-init image not tagged correctly');
 
->>>>>>> bfc9ddd2
         done();
     });
 });