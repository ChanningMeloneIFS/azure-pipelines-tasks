{
    "id": "31C75BBB-BCDF-4706-8D7C-4DA6A1959BC2",
    "name": "NodeTool",
    "friendlyName": "Node.js tool installer",
    "description": "Finds or downloads and caches the specified version spec of Node.js and adds it to the PATH",
    "helpUrl": "https://docs.microsoft.com/azure/devops/pipelines/tasks/tool/node-js",
    "helpMarkDown": "[Learn more about this task](https://docs.microsoft.com/azure/devops/pipelines/tasks/tool/node-js) or [see the Node documentation](https://nodejs.org/docs/latest/api/documentation.html)",
    "category": "Tool",
    "runsOn": [
        "Agent",
        "DeploymentGroup"
    ],
    "author": "Microsoft Corporation",
    "version": {
        "Major": 0,
<<<<<<< HEAD
        "Minor": 149,
        "Patch": 0
=======
        "Minor": 153,
        "Patch": 1
>>>>>>> 2cf5aae1
    },
    "satisfies": [
        "Node",
        "npm",
        "node.js"
    ],
    "demands": [],
    "instanceNameFormat": "Use Node $(versionSpec)",
    "inputs": [
        {
            "name": "versionSpec",
            "type": "string",
            "label": "Version Spec",
            "defaultValue": "6.x",
            "required": true,
            "helpMarkDown": "Version Spec of version to get.  Examples: 6.x, 4.x, 6.10.0, >=6.10.0"
        },
        {
            "name": "checkLatest",
            "type": "boolean",
            "label": "Check for Latest Version",
            "defaultValue": "false",
            "required": false,
            "helpMarkDown": "Always checks online for the latest available version that satisfies the version spec. This is typically false unless you have a specific scenario to always get latest. This will cause it to incur download costs when potentially not necessary, especially with the hosted build pool."
        }
    ],
    "execution": {
        "Node": {
            "target": "nodetool.js",
            "argumentFormat": ""
        }
    },
    "messages": {
        "ToolFailed": "Tool install failed: %s"
    }
}<|MERGE_RESOLUTION|>--- conflicted
+++ resolved
@@ -13,13 +13,8 @@
     "author": "Microsoft Corporation",
     "version": {
         "Major": 0,
-<<<<<<< HEAD
-        "Minor": 149,
+        "Minor": 159,
         "Patch": 0
-=======
-        "Minor": 153,
-        "Patch": 1
->>>>>>> 2cf5aae1
     },
     "satisfies": [
         "Node",
