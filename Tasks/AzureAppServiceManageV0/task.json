{
    "id": "f045e430-8704-11e6-968f-e717e6411619",
    "name": "AzureAppServiceManage",
    "friendlyName": "Azure App Service manage",
    "description": "Start, stop, restart, slot swap, slot delete, install site extensions or enable continuous monitoring for an Azure App Service",
    "author": "Microsoft Corporation",
    "helpUrl": "https://docs.microsoft.com/azure/devops/pipelines/tasks/deploy/azure-app-service-manage",
    "helpMarkDown": "[Learn more about this task](https://go.microsoft.com/fwlink/?linkid=831573)",
    "category": "Deploy",
    "visibility": [
        "Build",
        "Release"
    ],
    "runsOn": [
        "Agent",
        "DeploymentGroup"
    ],
    "demands": [],
    "version": {
        "Major": 0,
<<<<<<< HEAD
        "Minor": 162,
        "Patch": 2
=======
        "Minor": 2,
        "Patch": 69
>>>>>>> 0df4c6c8
    },
    "minimumAgentVersion": "1.102.0",
    "instanceNameFormat": "$(Action): $(WebAppName)",
    "groups": [
        {
            "name": "AdvancedSettings",
            "displayName": "Advanced Settings",
            "isExpanded": false,
            "visibleRule": "Action == Enable Continuous Monitoring"
        }
    ],
    "inputs": [
        {
            "name": "ConnectedServiceName",
            "aliases": [
                "azureSubscription"
            ],
            "type": "connectedService:AzureRM",
            "label": "Azure subscription",
            "defaultValue": "",
            "required": true,
            "helpMarkDown": "Select the Azure Resource Manager subscription"
        },
        {
            "name": "Action",
            "type": "pickList",
            "label": "Action",
            "required": false,
            "helpMarkDown": "Action to be performed on the App Service. You can Start, Stop, Restart, Slot swap, Install site extensions or enable Continuous Monitoring for an Azure App Service",
            "defaultValue": "Swap Slots",
            "options": {
                "Swap Slots": "Swap Slots",
                "Start Azure App Service": "Start App Service",
                "Stop Azure App Service": "Stop App Service",
                "Restart Azure App Service": "Restart App Service",
                "Start Swap With Preview": "Start Swap with Preview",
                "Complete Swap": "Complete Swap With Preview",
                "Cancel Swap": "Cancel Swap With Preview",
                "Delete Slot": "Delete Slot",
                "Install Extensions": "Install Extensions",
                "Enable Continuous Monitoring": "Enable Continuous Monitoring",
                "Start all continuous webjobs": "Start All Continuous Webjobs",
                "Stop all continuous webjobs": "Stop All Continuous Webjobs"
            }
        },
        {
            "name": "WebAppName",
            "type": "pickList",
            "label": "App Service name",
            "defaultValue": "",
            "required": true,
            "properties": {
                "EditableOptions": "True"
            },
            "helpMarkDown": "Enter or select the name of an existing Azure App Service"
        },
        {
            "name": "SpecifySlot",
            "aliases": [
                "SpecifySlotOrASE"
            ],
            "type": "boolean",
            "label": "Specify Slot or App Service Environment",
            "defaultValue": "false",
            "required": false,
            "visibleRule": "Action != Swap Slots && Action != Delete Slot && Action != Start Swap With Preview && Action != Complete Swap && Action != Cancel Swap"
        },
        {
            "name": "ResourceGroupName",
            "type": "pickList",
            "label": "Resource group",
            "defaultValue": "",
            "required": true,
            "properties": {
                "EditableOptions": "True"
            },
            "helpMarkDown": "Enter or Select the Azure Resource Group that contains the Azure App Service specified above",
            "visibleRule": "Action = Swap Slots || Action = Delete Slot || SpecifySlot = true || Action = Start Swap With Preview || Action = Complete Swap || Action = Cancel Swap"
        },
        {
            "name": "SourceSlot",
            "type": "pickList",
            "label": "Source Slot",
            "defaultValue": "",
            "required": true,
            "properties": {
                "EditableOptions": "True"
            },
            "helpMarkDown": "The swap action directs destination slot's traffic to the source slot",
            "visibleRule": "Action = Swap Slots || Action = Start Swap With Preview  || Action = Complete Swap"
        },
        {
            "name": "SwapWithProduction",
            "type": "boolean",
            "label": "Swap with Production",
            "defaultValue": "true",
            "required": false,
            "helpMarkDown": "Select the option to swap the traffic of source slot with production. If this option is not selected, then you will have to provide source and target slot names.",
            "visibleRule": "Action = Swap Slots || Action = Start Swap With Preview  || Action = Complete Swap"
        },
        {
            "name": "TargetSlot",
            "type": "pickList",
            "label": "Target Slot",
            "defaultValue": "",
            "required": true,
            "properties": {
                "EditableOptions": "True"
            },
            "helpMarkDown": "The swap action directs destination slot's traffic to the source slot",
            "visibleRule": "SwapWithProduction = false"
        },
        {
            "name": "PreserveVnet",
            "type": "boolean",
            "label": "Preserve Vnet",
            "defaultValue": "false",
            "required": false,
            "helpMarkDown": "Preserve the Virtual network settings",
            "visibleRule": "Action = Swap Slots || Action = Start Swap With Preview || Action = Complete Swap"
        },
        {
            "name": "Slot",
            "type": "pickList",
            "label": "Slot",
            "defaultValue": "production",
            "properties": {
                "EditableOptions": "True"
            },
            "required": true,
            "visibleRule": "Action = Delete Slot || Action = Cancel Swap || SpecifySlot = true"
        },
        {
            "name": "ExtensionsList",
            "type": "pickList",
            "label": "Install Extensions",
            "defaultValue": "",
            "properties": {
                "EditableOptions": "True",
                "MultiSelectFlatList": "True"
            },
            "required": "True",
            "visibleRule": "Action = Install Extensions",
            "helpMarkDown": "Site Extensions run on Microsoft Azure App Service. You can install set of tools as site extension and better manage your Azure App Service. The  App Service will be restarted to make sure latest changes take effect."
        },
        {
            "name": "OutputVariable",
            "type": "string",
            "label": "Output variable",
            "defaultValue": "",
            "properties": {
                "Disabled": "True"
            },
            "visibleRule": "Action = Install Extensions",
            "helpMarkDown": "Provide the variable name for the local installation path for the selected extension.<br/>This field is now deprecated and would be removed. Use LocalPathsForInstalledExtensions variable from Output Variables section in subsequent tasks."
        },
        {
            "name": "AppInsightsResourceGroupName",
            "type": "pickList",
            "label": "Resource Group name for Application Insights",
            "defaultValue": "",
            "required": true,
            "properties": {
                "EditableOptions": "True"
            },
            "visibleRule": "Action == Enable Continuous Monitoring",
            "helpMarkDown": "Enter or Select resource group where your application insights resource is available"
        },
        {
            "name": "ApplicationInsightsResourceName",
            "type": "pickList",
            "label": "Application Insights resource name",
            "defaultValue": "",
            "required": true,
            "properties": {
                "EditableOptions": "True",
                "EnableManage": "True",
                "ManageLink": "https://ms.portal.azure.com/#create/Microsoft.AppInsights",
                "ManageIcon": "Add",
                "ManageButtonName": "New"
            },
            "visibleRule": "Action == Enable Continuous Monitoring",
            "helpMarkDown": "Select Application Insights resource where continuous monitoring data will be recorded. <br/>If your application insights resource is not listed here and you want to create a new resource, click on [+New] button. Once the resource is created on Azure Portal, come back here and click on refresh button."
        },
        {
            "name": "ApplicationInsightsWebTestName",
            "type": "string",
            "label": "Application Insights web test name",
            "groupName": "AdvancedSettings",
            "defaultValue": "",
            "required": false,
            "helpMarkDown": "Enter Application Insights Web Test name to be created or updated. <br/>If not provided, the default test name will be used."
        }
    ],
    "outputVariables": [
        {
            "name": "LocalPathsForInstalledExtensions",
            "description": "The local installation paths for the selected extensions for installation. <br/>Note: In case multiple extensions are selected for installation, the output is a comma separated list of local paths for each of the selected extension in the order they appear in the Install Extensions field."
        }
    ],
    "dataSourceBindings": [
        {
            "target": "WebAppName",
            "endpointId": "$(ConnectedServiceName)",
            "dataSourceName": "AzureRMWebAppNames"
        },
        {
            "target": "ResourceGroupName",
            "endpointId": "$(ConnectedServiceName)",
            "dataSourceName": "AzureRMWebAppResourceGroup",
            "parameters": {
                "WebAppName": "$(WebAppName)"
            }
        },
        {
            "target": "AppInsightsResourceGroupName",
            "endpointId": "$(ConnectedServiceName)",
            "dataSourceName": "AzureResourceGroups"
        },
        {
            "target": "ApplicationInsightsResourceName",
            "endpointId": "$(ConnectedServiceName)",
            "dataSourceName": "AzureRMApplicationInsightsResources",
            "parameters": {
                "AppInsightsResourceGroupName": "$(AppInsightsResourceGroupName)"
            }
        },
        {
            "target": "Slot",
            "endpointId": "$(ConnectedServiceName)",
            "dataSourceName": "AzureRMWebAppSlotsId",
            "parameters": {
                "WebAppName": "$(WebAppName)",
                "ResourceGroupName": "$(ResourceGroupName)"
            },
            "resultTemplate": "{\"Value\":\"{{{ #extractResource slots}}}\",\"DisplayValue\":\"{{{ #extractResource slots}}}\"}"
        },
        {
            "target": "SourceSlot",
            "endpointId": "$(ConnectedServiceName)",
            "dataSourceName": "AzureRMWebAppSlotsId",
            "parameters": {
                "WebAppName": "$(WebAppName)",
                "ResourceGroupName": "$(ResourceGroupName)"
            },
            "resultTemplate": "{\"Value\":\"{{{ #extractResource slots}}}\",\"DisplayValue\":\"{{{ #extractResource slots}}}\"}"
        },
        {
            "target": "TargetSlot",
            "endpointId": "$(ConnectedServiceName)",
            "dataSourceName": "AzureRMWebAppSlotsId",
            "parameters": {
                "WebAppName": "$(WebAppName)",
                "ResourceGroupName": "$(ResourceGroupName)"
            },
            "resultTemplate": "{\"Value\":\"{{{ #extractResource slots}}}\",\"DisplayValue\":\"{{{ #extractResource slots}}}\"}"
        },
        {
            "target": "ExtensionsList",
            "endpointId": "$(ConnectedServiceName)",
            "dataSourceName": "AzureSiteExtensions",
            "resultTemplate": "{\"Value\":\"{{{id}}}\",\"DisplayValue\":\"{{{ #stringReplace '\".' '' title}}}\"}"
        }
    ],
    "execution": {
        "Node": {
            "target": "azureappservicemanage.js"
        }
    },
    "messages": {
        "ErrorNoSuchDeployingMethodExists": "Error : Deploy method MSDeploy does not exists for Azure Web App: %s",
        "Successfullyupdatedslotswaphistory": "Successfully updated slot swap history at %s for Azure Web App : %s",
        "Failedtoupdateslotswaphistory": "Failed to update slot swap history for Azure Web App : %s",
        "WARNINGCannotupdateslotswapstatusSCMendpointisnotenabledforthiswebsite": "WARNING : Cannot update slot swap status : SCM (Source Control Manager) endpoint is not enabled for this Azure Web App",
        "CannotupdatedeploymentstatusuniquedeploymentIdCannotBeRetrieved": "Cannot update Kudu deployment log as unique deployment ID cannot be retrieved for this Azure Web App",
        "FailedToSwapWebAppSlots": "Failed to swap slots for Azure Web App: %s. Error: %s",
        "SlotSwapOperationNotCompleted": "Slot swap operation was not completed for Azure Web App: %s",
        "Successfullyswappedslots": "Successfully swapped web app %s slots from %s to %s",
        "SourceAndTargetSlotCannotBeSame": "Source and target slot cannot be same",
        "Successfullyupdateddeploymenthistory": "Successfully updated deployment History at %s",
        "Failedtoupdatedeploymenthistory": "Failed to update deployment history.",
        "UnabletoretrieveconnectiondetailsforazureRMWebApp": "Unable to retrieve service connection details for Azure App Service: %s. Status Code: %s (%s)",
        "StartingAppService": "Starting App Service : %s",
        "AppServicestartedsuccessfully": "App Service '%s' started successfully",
        "FailedtoStartAppService": "Failed to start App Service for '%s'. Response Code : %s",
        "StoppingAppService": "Stopping App Service : %s",
        "AppServicestoppedsuccessfully": "App Service '%s' stopped successfully",
        "FailedtoStopAppService": "Failed to stop App Service for '%s'. Response Code : %s",
        "RestartingAppService": "Restarting App Service : %s",
        "AppServiceRestartedSuccessfully": "App Service '%s' restarted successfully",
        "FailedtoRestartAppService": "Failed to restart App Service for '%s'. Response Code : %s",
        "RestartAppServiceAccepted": "Restart request accepted by App Service : %s",
        "InvalidAction": "Invalid Action selected !",
        "WARNINGCannotupdatedeploymentstatusSCMendpointisnotenabledforthiswebsite": "WARNING: Cannot update deployment status. SCM endpoint is not enabled for this website.",
        "WebAppDoesntExist": "Web app '%s' doesn't exist.",
        "UnabletoretrieveWebAppID": "Unable to retrieve service connection details for Azure App Service:'%s'. Status Code: %s",
        "StartingSwapSlot": "Requesting swap slot for Web App : %s",
        "ExtensionInstallFailedError": "Failed to install extension: '%s'. Error: %s",
        "ExtensionInstallFailedResponseError": "Failed to install extension '%s'. Status Code: %s",
        "ExtensionInstallSuccess": "Successfully installed extension '%s' in Azure App Service.",
        "ExtensionAlreadyAvaiable": "Extension '%s' already available in Azure App Service.",
        "ExtensionListFailedError": "Failed to retrieve list of extensions installed in Azure App Service. Error %s.",
        "ExtensionListFailedResponseError": "Failed to retrieve list of extensions installed in Azure App Service. Status Code: %s",
        "FailedToFetchAppServiceState": "Failed to fetch App Service State for App Service: %s, Error Code: %s",
        "UnableToFetchAuthorityURL": "Unable to fetch authority URL.",
        "UnableToFetchActiveDirectory": "Unable to fetch Active Directory resource ID.",
        "UnableToGetAppInsightsResource": "Unable to get Application Insights resource with name : %s",
        "UnableToIdentifyResourceGroupNameForAppInsightsResource": "Unable to identify resource group name for Application Insights resource : %s",
        "FailedToConfigureAlwaysOnProperty": "Failed to configure always on property.",
        "SuccessfullyConfiguredAppInsights": "Successfully Configured Application Insights",
        "UnableToConfigureWebTest": "Unable to configure web test for Application Insights resource : %s",
        "UnableToConfigureInstrumentationKeyForAppService": "Unable to configure instrumentation key for app service: %s",
        "UnableToReadResponseBody": "Unable to read response body. Error: %s",
        "UnableToUpdateWebAppConfigDetails": "Unable to update WebApp config details. StatusCode: '%s'",
        "ResourceDoesntExist": "Resource '%s' doesn't exist. Resource should exist before deployment.",
        "UnableToFetchContinuousWebJobs": "Unable to fetch continuous web jobs",
        "UnableToStartContinuousWebJob": "Unable to start continuous web job",
        "UnableToStopContinuousWebJob": "Unable to stop continuous web job",
        "AppNameCannotBeNull": "App name cannot be null or undefined and it must be of type string.",
        "SlotNameCannotBeNull": "Slot name cannot be null or undefined and it must be of type string.",
        "SourceSlotNameCannotBeNull": "Source slot name cannot be null or undefined and it must be of type string.",
        "DestinationSlotNameCannotBeNull": "Destination slot name cannot be null or undefined and it must be of type string.",
        "ResourceGroupNotFound": "Resource group for '%s' App Service not found.",
        "ResourceTypeCannotBeNull": "Resource type cannot be null or undefined and it must be of type string.",
        "StartedAppService": "App Service '%s' started successfully.",
        "StartedAppServiceSlot": "App Service '%s-%s' started successfully.",
        "FailedToStartAppService": "Failed to start App Service '%s'. Error: %s",
        "FailedToStartAppServiceSlot": "Failed to start App Service '%s-%s'. Error: %s",
        "StoppingAppServiceSlot": "Stopping App Service: %s-%s",
        "StoppedAppService": "App Service '%s' stopped successfully.",
        "StoppedAppServiceSlot": "App Service '%s-%s' stopped successfully.",
        "FailedToStopAppService": "Failed to start App Service '%s'. Error: %s",
        "FailedToStopAppServiceSlot": "Failed to start App Service '%s-%s'. Error: %s",
        "RestartingAppServiceSlot": "Restarting App Service: %s-%s",
        "RestartedAppService": "App Service '%s' restarted successfully.",
        "RestartedAppServiceSlot": "App Service '%s-%s' restarted successfully.",
        "FailedToRestartAppService": "Failed to restart App Service '%s'. Error: %s",
        "FailedToRestartAppServiceSlot": "Failed to restart App Service '%s-%s'. Error: %s",
        "FailedToGetAppServiceDetails": "Failed to fetch App Service '%s' details. Error: %s",
        "FailedToGetAppServiceDetailsSlot": "Failed to fetch App Service '%s-%s' details. Error: %s",
        "AppServiceState": "App Service is in '%s' state.",
        "InvalidMonitorAppState": "Invalid state '%s' provided for monitoring app state",
        "FailedToGetAppServicePublishingProfile": "Failed to fetch App Service '%s' publishing profile. Error: %s",
        "FailedToGetAppServicePublishingProfileSlot": "Failed to fetch App Service '%s-%s' publishing profile. Error: %s",
        "FailedToSwapAppServiceSlotWithProduction": "Failed to swap App Service '%s' slots - 'production' and '%s'. Error: %s",
        "FailedToSwapAppServiceSlotSlots": "Failed to swap App Service '%s' slots - '%s' and '%s'. Error: %s",
        "SwappingAppServiceSlotWithProduction": "Swapping App Service '%s' slots - 'production' and '%s'",
        "SwappingAppServiceSlotSlots": "Swapping App Service '%s' slots - '%s' and '%s'",
        "SwappedAppServiceSlotWithProduction": "Swapped App Service '%s' slots - 'production' and '%s'",
        "SwappedAppServiceSlotSlots": "Swapped App Service '%s' slots - '%s' and '%s'",
        "FailedToGetAppServicePublishingCredentials": "Failed to fetch App Service '%s' publishing credentials. Error: %s",
        "FailedToGetAppServicePublishingCredentialsSlot": "Failed to fetch App Service '%s-%s' publishing credentials. Error: %s",
        "WarmingUpSlots": "Warming-up slots",
        "DeploymentIDCannotBeNull": "Deployment ID cannot be null or empty.",
        "DeploymentDataEntityCannotBeNull": "Deployment data entity cannot be null or undefined.",
        "SiteExtensionInstalled": "Site extension '%s' installed.",
        "FailedToInstallSiteExtension": "Failed to install site extension '%s'. Error: %s",
        "JobNameCannotBeNull": "Job name cannot be null or empty.",
        "SiteExtensionCannotBeNull": "Site extension name cannot be null or empty.",
        "TestNameCannotBeNull": "Test name cannot be null or undefined and it must be of type string.",
        "TestDefinitionCannotBeNull": "Test definition cannot be null or undefined.",
        "AppInsightsPropertiesCannotBeNullOrEmpty": "Application Insights properties cannot be null or undefined.",
        "SpecifiedAzureRmEndpointIsInvalid": "Specified AzureRM service connection is invalid: %s",
        "FailedToFetchAzureStackDependencyData": "Failed to fetch Azure stack dependency data. Status code: %s",
        "FailedToGetApplicationInsightsResource": "Failed to get Application Insights '%s' Resource. Error: %s",
        "FailedToUpdateApplicationInsightsResource": "Failed to update Application Insights '%s' Resource. Error: %s",
        "FailedToGetApplicationInsightsWebTestsForResourceGroup": "Failed to get Application Insights Web TestsFor Resource Group '%s'. Error: %s",
        "FailedToCreateWebTests": "Failed to create Web Test. Error: %s",
        "WebTestAlreadyConfigured": "Web Test already configured for URL: %s",
        "FailedToGetAppServiceConfiguration": "Failed to get App service '%s' configuration. Error: %s",
        "FailedToGetAppServiceConfigurationSlot": "Failed to get App service '%s-%s' configuration. Error: %s",
        "FailedToUpdateAppServiceConfiguration": "Failed to update App service '%s' configuration. Error: %s",
        "FailedToUpdateAppServiceConfigurationSlot": "Failed to update App service '%s-%s' configuration. Error: %s",
        "FailedToGetAppServiceApplicationSettings": "Failed to get App service '%s' application settings. Error: %s",
        "FailedToGetAppServiceApplicationSettingsSlot": "Failed to get App service '%s-%s' application settings. Error: %s",
        "FailedToUpdateAppServiceApplicationSettings": "Failed to update App service '%s' application settings. Error: %s",
        "FailedToUpdateAppServiceApplicationSettingsSlot": "Failed to update App service '%s-%s' application settings. Error: %s",
        "KuduSCMDetailsAreEmpty": "KUDU SCM details are empty",
        "FailedToGetContinuousWebJobs": "Failed to get continuous WebJobs. Error: %s",
        "FailedToStartContinuousWebJob": "Failed to start continuous WebJob '%s'. Error: %s",
        "FailedToStopContinuousWebJob": "Failed to stop continuous WebJob '%s'. Error: %s",
        "FailedToGetSiteExtensions": "Failed to get site extensions. Error: %s",
        "FailedToGetAllSiteExtensions": "Failed to get extension feed. Error: %s",
        "ExtensionAlreadyInstalled": "Extension '%s' already installed.",
        "InstallingSiteExtension": "Installing site Extension '%s'",
        "FailedToGetResourceID": "Failed to get resource ID for resource type '%s' and resource name '%s'. Error: %s",
        "ContinousMonitoringEnabled": "Continuous Monitoring enabled for App Service '%s'.",
        "EnablingContinousMonitoring": "Enabling continuous Monitoring for App Service '%s'.",
        "MultipleResourceGroupFoundForAppService": "Multiple resource group found for App Service '%s'.",
        "StartingContinousWebJobs": "Starting continuous WebJobs",
        "StartedContinousWebJobs": "Started continuous WebJobs.",
        "StoppingContinousWebJobs": "Stopping continuous WebJobs.",
        "StoppedContinousWebJobs": "Stopped continuous WebJobs.",
        "FailedToEnableContinuousMonitoring": "Failed to enable continuous monitoring. Error: %s",
        "InvalidSlotSwapEntity": "Invalid Slot swap entity. Error: %s",
        "FailedToUpdateDeploymentHistory": "Failed to update Deployment status. Error: %s",
        "StartingWebJob": "Starting WebJob '%s'.",
        "StartedWebJob": "WebJob '%s' started.",
        "WebJobAlreadyInRunningState": "WebJob '%s' is already in running state.",
        "StoppingWebJob": "Stopping WebJob '%s'.",
        "StoppedWebJob": "WebJob '%s' stopped.",
        "WebJobAlreadyInStoppedState": "WebJob '%s' is already in stopped state.",
        "RestartingKuduService": "Restarting Kudu Service.",
        "RestartedKuduService": "Kudu Service restarted.",
        "FailedToRestartKuduService": "Failed to restart kudu Service. %s.",
        "CouldNotFetchAccessTokenforAzureStatusCode": "Could not fetch access token for Azure. Status code: %s, status message: %s",
        "CouldNotFetchAccessTokenforMSIDueToMSINotConfiguredProperlyStatusCode": "Could not fetch access token for Managed Service Principal. Please configure Managed Service Identity (MSI) for virtual machine 'https://aka.ms/azure-msi-docs'. Status code: %s, status message: %s",
        "CouldNotFetchAccessTokenforMSIStatusCode": "Could not fetch access token for Managed Service Principal. Status code: %s, status message: %s",
        "ASE_SSLIssueRecommendation": "To use a certificate in App Service, the certificate must be signed by a trusted certificate authority. If your Web App gives you certificate validation errors, you're probably using a self-signed certificate. To resolve such errors, you must set a variable named `VSTS_ARM_REST_IGNORE_SSL_ERRORS` to the value `true` in the build or release pipeline.",
        "ExpiredServicePrincipal": "Could not fetch access token for Azure. Verify if the Service Principal used is valid and not expired.",
        "SwapWithPreviewNotsupported": "Swap with preview isn't supported for Linux webapps and Container webapps.",
        "InvalidActionForPublishProfileEndpoint": "Invalid Action selected to use with publish profile endpoint!. Supported actions are 'Start/Stop all continuous webjobs' & 'Install Extensions'"
    }
}<|MERGE_RESOLUTION|>--- conflicted
+++ resolved
@@ -18,13 +18,8 @@
     "demands": [],
     "version": {
         "Major": 0,
-<<<<<<< HEAD
-        "Minor": 162,
-        "Patch": 2
-=======
         "Minor": 2,
         "Patch": 69
->>>>>>> 0df4c6c8
     },
     "minimumAgentVersion": "1.102.0",
     "instanceNameFormat": "$(Action): $(WebAppName)",
