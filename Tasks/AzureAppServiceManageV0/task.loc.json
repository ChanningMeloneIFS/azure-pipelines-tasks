--- conflicted
+++ resolved
@@ -19,11 +19,7 @@
   "version": {
     "Major": 0,
     "Minor": 2,
-<<<<<<< HEAD
-    "Patch": 65
-=======
     "Patch": 66
->>>>>>> d5589b33
   },
   "minimumAgentVersion": "1.102.0",
   "instanceNameFormat": "ms-resource:loc.instanceNameFormat",
