--- conflicted
+++ resolved
@@ -18,11 +18,7 @@
   "version": {
     "Major": 2,
     "Minor": 151,
-<<<<<<< HEAD
-    "Patch": 1
-=======
     "Patch": 4
->>>>>>> 8e5e7c34
   },
   "demands": [
     "vstest"
