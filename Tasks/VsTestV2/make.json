{
    "externals": {
        "archivePackages": [
            {
                "url": "https://testselectorv2.blob.core.windows.net/testselector/7841796/TestSelector.zip",
                "dest": "./"
            },
            {
<<<<<<< HEAD
                "url": "https://testexecution.blob.core.windows.net/testexecution/9580510/TestAgent.zip",
=======
                "url": "https://testexecution.blob.core.windows.net/testexecution/9588145/TestAgent.zip",
>>>>>>> e77f999f
                "dest": "./Modules"
            },
            {
                "url": "https://testselectorv2.blob.core.windows.net/testselector/InputDataContractParityTool/InputDataContractParityTool.zip",
                "dest": "./Tests"
            },
            {
                "url": "https://testselectorv2.blob.core.windows.net/testselector/TestImpactCollector/TestImpactCollector.zip",
                "dest": "./TestSelector"
            },
            {
                "url": "https://procdump.blob.core.windows.net/procdump/procdump.zip",
                "dest": "./ProcDump"
            }
        ],
        "files": [
            {
                "url": "https://github.com/Microsoft/vswhere/releases/download/1.0.62/vswhere.exe",
                "dest": "./vswhere.exe"
            }
        ]
    },
    "rm": [
        {
            "items": [
                "Modules/*.pdb",
                "Tests/*.pdb",
                "TestSelector/*.pdb",
                "TestSelector/14.0/*.pdb"
            ],
            "options": "-Rf"
        }
    ]
}<|MERGE_RESOLUTION|>--- conflicted
+++ resolved
@@ -6,11 +6,7 @@
                 "dest": "./"
             },
             {
-<<<<<<< HEAD
-                "url": "https://testexecution.blob.core.windows.net/testexecution/9580510/TestAgent.zip",
-=======
                 "url": "https://testexecution.blob.core.windows.net/testexecution/9588145/TestAgent.zip",
->>>>>>> e77f999f
                 "dest": "./Modules"
             },
             {
