--- conflicted
+++ resolved
@@ -266,32 +266,9 @@
     )
     Trace-VstsEnteringInvocation $MyInvocation
     try {
-<<<<<<< HEAD
         $retryDelay = 30
         Write-Host (Get-VstsLocString -Key 'ValidateAzureCloudServiceStatus' -ArgumentList $CloudServiceName)
         while ($true) {
-=======
-        
-        try
-        {
-            $retryLimitValue = [int]$RetryLimit
-
-            if ($retryLimitValue -eq 0)
-            {
-                return;
-            }
-        }
-        catch
-        {
-            Write-Verbose "Setting retry count limit to 4 (default value) as unable to parse value of input 'verify role instance status retry count': '$RetryLimit'. Error: $($_.Exception.ToString())"
-            $retryLimitValue = 4 
-        }
-
-        $retryCount = 0
-        $retryDelay = 30
-        Write-Host (Get-VstsLocString -Key 'ValidateAzureCloudServiceStatus' -ArgumentList $CloudServiceName)
-        while ($retryCount -lt $retryLimitValue) {
->>>>>>> 72c0f650
             if (Test-AzureName -Service -Name $CloudServiceName) {
                 Write-Verbose "Azure Cloud Service with name:'$CloudServiceName' exists."
                 if (Assert-AzureCloudServiceIsReady -CloudServiceName $CloudServiceName -Slot $Slot) {
