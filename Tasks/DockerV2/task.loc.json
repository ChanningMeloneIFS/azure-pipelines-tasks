--- conflicted
+++ resolved
@@ -13,13 +13,8 @@
   "author": "Microsoft Corporation",
   "version": {
     "Major": 2,
-<<<<<<< HEAD
-    "Minor": 155,
-    "Patch": 1
-=======
     "Minor": 154,
     "Patch": 2
->>>>>>> dd35c4b7
   },
   "demands": [],
   "releaseNotes": "ms-resource:loc.releaseNotes",
