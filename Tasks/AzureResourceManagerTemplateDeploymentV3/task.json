{
    "id": "94A74903-F93F-4075-884F-DC11F34058B4",
    "name": "AzureResourceManagerTemplateDeployment",
    "friendlyName": "ARM template deployment",
    "description": "Deploy an Azure Resource Manager (ARM) template to all the deployment scopes",
    "helpUrl": "https://docs.microsoft.com/azure/devops/pipelines/tasks/deploy/azure-resource-group-deployment",
    "helpMarkDown": "[Learn more about this task](https://aka.ms/armtaskreadme)",
    "category": "Deploy",
    "releaseNotes": "- Added support for deployment at all the deployment scopes.\n- Removed all the VM related actions.",
    "visibility": [
        "Build",
        "Release"
    ],
    "author": "Microsoft Corporation",
    "version": {
        "Major": 3,
        "Minor": 1,
<<<<<<< HEAD
        "Patch": 14
=======
        "Patch": 12
>>>>>>> 0df4c6c8
    },
    "preview": "true",
    "demands": [],
    "minimumAgentVersion": "2.119.1",
    "groups": [
        {
            "name": "AzureDetails",
            "displayName": "Azure Details",
            "isExpanded": true
        },
        {
            "name": "Template",
            "displayName": "Template",
            "isExpanded": true,
            "visibleRule": "action = Create Or Update Resource Group || deploymentScope != Resource Group"
        },
        {
            "name": "Advanced",
            "displayName": "Advanced",
            "isExpanded": true,
            "visibleRule": "action = Create Or Update Resource Group || deploymentScope != Resource Group"
        }
    ],
    "inputs": [
        {
            "name": "deploymentScope",
            "type": "pickList",
            "label": "Deployment scope",
            "defaultValue": "Resource Group",
            "required": "true",
            "groupName": "AzureDetails",
            "helpMarkDown": "Deployment scope of the deployment. To know more abour deployment scopes, refer this [link](https://docs.microsoft.com/bs-latn-ba/Azure/azure-resource-manager/resource-group-template-deploy-rest#deployment-scope)",
            "options": {
                "Management Group": "Management Group",
                "Subscription" : "Subscription",
                "Resource Group" : "Resource Group"
            }
        },
        {
            "name": "ConnectedServiceName",
            "aliases": [
                "azureResourceManagerConnection"
            ],
            "type": "connectedService:AzureRM",
            "label": "Azure Resource Manager connection",
            "defaultValue": "",
            "required": true,
            "groupName": "AzureDetails",
            "helpMarkDown": "Select the Azure Resource Manager service connection having access to the selected deployment scope.",
            "properties": {
                "EndpointFilterRule": "ScopeLevel >= deploymentScope"
            }
        },
        {
            "name": "subscriptionName",
            "aliases": [
                "subscriptionId"
            ],
            "type": "pickList",
            "label": "Subscription",
            "required": true,
            "groupName": "AzureDetails",
            "helpMarkDown": "Select the Azure subscription",
            "visibleRule": "deploymentScope != Management Group"
        },
        {
            "name": "action",
            "type": "pickList",
            "label": "Action",
            "defaultValue": "Create Or Update Resource Group",
            "required": true,
            "groupName": "AzureDetails",
            "helpMarkDown": "Action to be performed on the Azure resources or resource group.",
            "options": {
                "Create Or Update Resource Group": "Create or update resource group",
                "DeleteRG": "Delete resource group"
            },
            "visibleRule": "deploymentScope = Resource Group"
        },
        {
            "name": "resourceGroupName",
            "type": "pickList",
            "label": "Resource group",
            "required": true,
            "groupName": "AzureDetails",
            "helpMarkDown": "Provide the name of a resource group.",
            "properties": {
                "EditableOptions": "True"
            },
            "visibleRule": "deploymentScope = Resource Group"
        },
        {
            "name": "location",
            "type": "pickList",
            "label": "Location",
            "required": true,
            "helpMarkDown": "For Resource Group deployment scope: Location for deploying the resource group. If the resource group already exists in the subscription, then this value will be ignored.\n For other deployment scope: Location to store deployment metadata.",
            "groupName": "AzureDetails",
            "properties": {
                "EditableOptions": "True"
            },
            "visibleRule": "action = Create Or Update Resource Group || deploymentScope != Resource Group"
        },
        {
            "name": "templateLocation",
            "type": "pickList",
            "label": "Template location",
            "required": true,
            "defaultValue": "Linked artifact",
            "groupName": "Template",
            "options": {
                "Linked artifact": "Linked artifact",
                "URL of the file": "URL of the file"
            }
        },
        {
            "name": "csmFileLink",
            "type": "string",
            "label": "Template link",
            "defaultValue": "",
            "required": true,
            "groupName": "Template",
            "helpMarkDown": "Specify the URL of the template file. Example: [https://raw.githubusercontent.com/Azure/...](https://raw.githubusercontent.com/Azure/azure-quickstart-templates/master/101-vm-simple-windows/azuredeploy.json) \n\nTo deploy a template stored in a private storage account, retrieve and include the shared access signature (SAS) token in the URL of the template. Example: `<blob_storage_url>/template.json?<SAStoken>` To upload a template file (or a linked template) to a storage account and generate a SAS token, you could use [Azure file copy](https://aka.ms/azurefilecopyreadme) task or follow the steps using [PowerShell](https://go.microsoft.com/fwlink/?linkid=838080) or [Azure CLI](https://go.microsoft.com/fwlink/?linkid=836911).\n\nTo  view the template parameters in a grid, click on “…” next to Override template parameters text box. This feature requires that CORS rules are enabled at the source. If templates are in Azure storage blob, refer to [this](https://docs.microsoft.com/en-us/rest/api/storageservices/fileservices/Cross-Origin-Resource-Sharing--CORS--Support-for-the-Azure-Storage-Services?redirectedfrom=MSDN#understanding-cors-requests) to enable CORS.",
            "visibleRule": "templateLocation = URL of the file"
        },
        {
            "name": "csmParametersFileLink",
            "type": "string",
            "label": "Template parameters link",
            "defaultValue": "",
            "required": false,
            "groupName": "Template",
            "helpMarkDown": "Specify the URL of the parameters file. Example: [https://raw.githubusercontent.com/Azure/...](https://raw.githubusercontent.com/Azure/azure-quickstart-templates/master/101-vm-simple-windows/azuredeploy.parameters.json) \n\nTo use a file stored in a private storage account, retrieve and include the shared access signature (SAS) token in the URL of the template. Example: `<blob_storage_url>/template.json?<SAStoken>` To upload a parameters file to a storage account and generate a SAS token, you could use [Azure file copy](https://aka.ms/azurefilecopyreadme) task or follow the steps using [PowerShell](https://go.microsoft.com/fwlink/?linkid=838080) or [Azure CLI](https://go.microsoft.com/fwlink/?linkid=836911). \n\nTo  view the template parameters in a grid, click on “…” next to Override template parameters text box. This feature requires that CORS rules are enabled at the source. If templates are in Azure storage blob, refer to [this](https://docs.microsoft.com/en-us/rest/api/storageservices/fileservices/Cross-Origin-Resource-Sharing--CORS--Support-for-the-Azure-Storage-Services?redirectedfrom=MSDN#understanding-cors-requests) to enable CORS.",
            "visibleRule": " templateLocation = URL of the file"
        },
        {
            "name": "csmFile",
            "type": "filePath",
            "label": "Template",
            "defaultValue": "",
            "required": true,
            "groupName": "Template",
            "visibleRule": " templateLocation = Linked artifact",
            "helpMarkDown": "Specify the path or a pattern pointing to the Azure Resource Manager template. For more information about the templates see https://aka.ms/azuretemplates. To get started immediately use template https://aka.ms/sampletemplate."
        },
        {
            "name": "csmParametersFile",
            "type": "filePath",
            "label": "Template parameters",
            "defaultValue": "",
            "required": false,
            "groupName": "Template",
            "helpMarkDown": "Specify the path or a pattern pointing for the parameters file for the Azure Resource Manager template.",
            "visibleRule": " templateLocation = Linked artifact"
        },
        {
            "name": "overrideParameters",
            "type": "multiLine",
            "label": "Override template parameters",
            "defaultValue": "",
            "required": false,
            "groupName": "Template",
            "helpMarkDown": "To view the template parameters in a grid, click on “…” next to Override Parameters textbox. This feature requires that CORS rules are enabled at the source. If templates are in Azure storage blob, refer to [this](https://docs.microsoft.com/en-us/rest/api/storageservices/fileservices/Cross-Origin-Resource-Sharing--CORS--Support-for-the-Azure-Storage-Services?redirectedfrom=MSDN#understanding-cors-requests) to enable CORS. Or type the template parameters to override in the textbox. Example, <br>–storageName fabrikam –adminUsername $(vmusername) -adminPassword $(password) –azureKeyVaultName $(fabrikamFibre).<br>If the parameter value you're using has multiple words, enclose them in quotes, even if you're passing them using variables. For example, -name \"parameter value\" -name2 \"$(var)\"<br>To override object type parameters use stringified JSON objects. For example, -options [\"option1\"] -map {\"key1\": \"value1\" }. ",
            "properties": {
                "editorExtension": "ms.vss-services-azure.azurerg-parameters-grid"
            }
        },
        {
            "name": "deploymentMode",
            "type": "pickList",
            "label": "Deployment mode",
            "defaultValue": "Incremental",
            "required": true,
            "groupName": "Template",
            "helpMarkDown": "Refer to [this](https://docs.microsoft.com/en-us/azure/azure-resource-manager/deployment-modes) for more details. \n\n Incremental mode handles deployments as incremental updates to the resource group. It leaves unchanged resources that exist in the resource group but are not specified in the template. \n\n Complete mode deletes resources that are not in your template. Complete mode takes relatively more time than incremental mode. If the task times out, consider increasing the timeout, or changing the mode to 'Incremental'. \n [Warning] This action will delete all the existing resources in the resource group that are not specified in the template. \n\n Validate mode enables you to find problems with the template before creating actual resources. \n\n By default, Incremental mode is used. \n\n 'Complete' mode is supported for 'Resource Group' Deployment scope only.",
            "options": {
                "Incremental": "Incremental",
                "Complete": "Complete",
                "Validation": "Validation only"
            }
        },
        {
            "name": "deploymentName",
            "type": "string",
            "label": "Deployment name",
            "defaultValue": "",
            "required": false,
            "groupName": "Advanced",
            "helpMarkDown": "Specifies the name of the resource group deployment to create."
        },
        {
            "name": "deploymentOutputs",
            "type": "string",
            "label": "Deployment outputs",
            "required": false,
            "defaultValue": "",
            "groupName": "Advanced",
            "helpMarkDown": "Provide a name for the variable for the output variable which will contain the outputs section of the current deployment object in string format. You can use the “ConvertFrom-Json” PowerShell cmdlet to parse the JSON object and access the individual output values. For more details refer to [this](https://github.com/microsoft/azure-pipelines-tasks/tree/master/Tasks/AzureResourceManagerTemplateDeploymentV3#deployment-outputs)"
        },
        {
            "name": "addSpnToEnvironment",
            "type": "boolean",
            "label": "Access service principal details in override parameters",
            "defaultValue": "false",
            "required": false,
            "helpMarkDown": "Adds service principal id and key of the Azure endpoint you chose to the script's execution environment. You can use these variables: `$servicePrincipalId` and `$servicePrincipalKey` in your override parameters like `-key $servicePrincipalKey`",
            "groupName": "Advanced"
        }
    ],
    "dataSourceBindings": [
        {
            "target": "subscriptionName",
            "endpointId": "$(ConnectedServiceName)",
            "dataSourceName": "AzureSubscriptions",
            "resultTemplate": "{ \"Value\" : \"{{{subscriptionId}}}\", \"DisplayValue\" : \"{{{displayName}}} ({{{subscriptionId}}})\" }"
        },
        {
            "target": "resourceGroupName",
            "endpointId": "$(ConnectedServiceName)",
            "dataSourceName": "AzureResourceGroupsByExplicitSubscription",
            "parameters": {
                "subscriptionId": "$(subscriptionName)"
            }
        },
        {
            "target": "location",
            "endpointId": "$(ConnectedServiceName)",
            "dataSourceName": "AzureLocationsByDeploymentScope",
            "parameters": {
                "subscriptionId": "$(subscriptionName)",
                "deploymentScope": "$(deploymentScope)"
            }
        }
    ],
    "instanceNameFormat": "ARM Template deployment: $(deploymentScope) scope",
    "execution": {
        "Node": {
            "target": "main.js"
        }
    },
    "messages": {
        "CheckResourceGroupExistence": "Checking if the following resource group exists: %s.",
        "ResourceGroupStatusFetchFailed": "Failed to check the resource group status. Error: %s.",
        "ResourceGroupStatus": "Resource group exists: %s.",
        "ResourceGroupCreationFailed": "Failed to create the resource group. Error: %s",
        "CreatingNewRG": "Creating resource Group: %s",
        "CreatedRG": "Resource Group created successfully.",
        "CreatingTemplateDeployment": "Creating deployment parameters.",
        "TemplateParsingFailed": "Ensure the Template file ( '%s' ) is valid. Task failed while parsing with following error: %s",
        "FileFetchFailed": "Failed to download the file. URL: '%s'. Error: %s",
        "ParametersFileParsingFailed": "Ensure the Parameters file ( '%s' ) is valid. Task failed while parsing with following error: %s",
        "StartingDeployment": "Starting Deployment.",
        "CreateTemplateDeploymentSucceeded": "Successfully deployed the template.",
        "CreateTemplateDeploymentFailed": "Task failed while creating or updating the template deployment.",
        "ErrorsInYourDeployment": "There were errors in your deployment. Error code: %s.",
        "Details": "Details:",
        "ErrorType": "Error Type:",
        "PolicyDefinitionName": "Policy Definition Name :",
        "PolicyAssignmentName": "Policy Assignment Name :",
        "StartingValidation": "Starting template validation.",
        "ValidDeployment": "Template deployment validation was completed successfully.",
        "CreateTemplateDeploymentValidationFailed": "Template validation failed. Error: %s.",
        "DeletingResourceGroup": "Deleting resource group: %s",
        "CouldNotDeletedResourceGroup": "Could not delete resource group: '%s'. Operation failed with error: %s",
        "DeletedResourceGroup": "Deleted resource group: %s",
        "InvalidAction": "This action is not defined. Check with the task author.",
        "ARGD_ConstructorFailed": "Task failed while initializing. Error: %s",
        "InvalidTemplateLocation": "The template location supplied is invalid. Task only supports 'Linked artifact' or 'URL of the file'",
        "EncodingNotSupported": "Encoding of the file '%s' is '%s' which is not supported. Supported file encodings are ['utf-8', 'utf-16le']",
        "CouldNotDetectEncoding": "Could not detect encoding of file '%s'",
        "DetectedFileEncoding": "The detected encoding for file '%s' is '%s'",
        "ErrorWhileParsingParameter": "There was an error while overriding '%s' parameter because of '%s', make sure it follows JavaScript Object Notation (JSON)",
        "TemplateFilePatternMatchingMoreThanOneFile": "Found multiple files matching template file pattern: %s",
        "TemplateParameterFilePatternMatchingMoreThanOneFile": "Found multiple files matching template parameters file pattern: %s",
        "TemplateFilePatternMatchingNoFile": "Could not find any file matching the template file pattern",
        "TemplateParameterFilePatternMatchingNoFile": "Could not find any file matching the template file pattern",
        "ParametersPatternMatchesADirectoryInsteadOfAFile": "Parameters file pattern matches a directory instead of a file.",
        "CsmFilePatternMatchesADirectoryInsteadOfAFile": "Template file pattern matches a directory instead of a file: %s",
        "AddedOutputVariable": "Updated output variable '%s', which contains the outputs section of the current deployment object in string format.",
        "UnableToReadResponseBody": "Unable to read response body. Error: %s",
        "MoreInformationOnAzurePortal": "More information on Azure Portal",
        "LogDeploymentName": "Deployment name is %s",
        "ResourceGroupNameNotProvided": "Resource Group name should be provided",
        "LocationNotProvided": "Location is required for deployment",
        "ARMServiceConnectionScope": "ARM Service Conection deployment scope - %s",
        "ServicePrincipalRoleAssignmentDetails": "Please make sure the Service Principal with name %s is assigned the right roles for the entity %s. Follow the link for more details: https://docs.microsoft.com/en-us/azure/role-based-access-control/role-assignments-portal",
        "ServicePrincipalFetchFailed": "Error while fetching Service Principal details: %s",
        "FindMoreDeploymentDetailsAzurePortal": "Task successfully created an Azure Resource Manager deployment, but the deployment failed. Please see more detailed Azure resource manager deployment logs at: (Please Copy-Paste the link) %s",
        "ManagedServiceIdentityDetails": "Please make sure the Managed Service Identity used for deployment is assigned the right roles for the Resource Group %s. Follow the link for more details: https://docs.microsoft.com/en-us/azure/active-directory/managed-identities-azure-resources/howto-assign-access-portal",
        "CompleteDeploymentModeNotSupported": "Deployment mode 'Complete' is not supported for deployment at '%s' scope"
    }
}<|MERGE_RESOLUTION|>--- conflicted
+++ resolved
@@ -15,11 +15,7 @@
     "version": {
         "Major": 3,
         "Minor": 1,
-<<<<<<< HEAD
-        "Patch": 14
-=======
         "Patch": 12
->>>>>>> 0df4c6c8
     },
     "preview": "true",
     "demands": [],
@@ -305,10 +301,6 @@
         "ResourceGroupNameNotProvided": "Resource Group name should be provided",
         "LocationNotProvided": "Location is required for deployment",
         "ARMServiceConnectionScope": "ARM Service Conection deployment scope - %s",
-        "ServicePrincipalRoleAssignmentDetails": "Please make sure the Service Principal with name %s is assigned the right roles for the entity %s. Follow the link for more details: https://docs.microsoft.com/en-us/azure/role-based-access-control/role-assignments-portal",
-        "ServicePrincipalFetchFailed": "Error while fetching Service Principal details: %s",
-        "FindMoreDeploymentDetailsAzurePortal": "Task successfully created an Azure Resource Manager deployment, but the deployment failed. Please see more detailed Azure resource manager deployment logs at: (Please Copy-Paste the link) %s",
-        "ManagedServiceIdentityDetails": "Please make sure the Managed Service Identity used for deployment is assigned the right roles for the Resource Group %s. Follow the link for more details: https://docs.microsoft.com/en-us/azure/active-directory/managed-identities-azure-resources/howto-assign-access-portal",
         "CompleteDeploymentModeNotSupported": "Deployment mode 'Complete' is not supported for deployment at '%s' scope"
     }
 }