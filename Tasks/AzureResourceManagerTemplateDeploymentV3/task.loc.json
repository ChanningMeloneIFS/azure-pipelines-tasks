--- conflicted
+++ resolved
@@ -15,11 +15,7 @@
   "version": {
     "Major": 3,
     "Minor": 1,
-<<<<<<< HEAD
-    "Patch": 14
-=======
     "Patch": 12
->>>>>>> 0df4c6c8
   },
   "preview": "true",
   "demands": [],
@@ -305,10 +301,6 @@
     "ResourceGroupNameNotProvided": "ms-resource:loc.messages.ResourceGroupNameNotProvided",
     "LocationNotProvided": "ms-resource:loc.messages.LocationNotProvided",
     "ARMServiceConnectionScope": "ms-resource:loc.messages.ARMServiceConnectionScope",
-    "ServicePrincipalRoleAssignmentDetails": "ms-resource:loc.messages.ServicePrincipalRoleAssignmentDetails",
-    "ServicePrincipalFetchFailed": "ms-resource:loc.messages.ServicePrincipalFetchFailed",
-    "FindMoreDeploymentDetailsAzurePortal": "ms-resource:loc.messages.FindMoreDeploymentDetailsAzurePortal",
-    "ManagedServiceIdentityDetails": "ms-resource:loc.messages.ManagedServiceIdentityDetails",
     "CompleteDeploymentModeNotSupported": "ms-resource:loc.messages.CompleteDeploymentModeNotSupported"
   }
 }