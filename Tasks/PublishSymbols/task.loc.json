{
  "id": "480004FC-8D0B-413B-AD64-29EF2FDA8012",
  "name": "PublishSymbolsTest",
  "friendlyName": "ms-resource:loc.friendlyName",
  "description": "ms-resource:loc.description",
  "helpMarkDown": "ms-resource:loc.helpMarkDown",
  "category": "Build",
  "visibility": [
    "Build"
  ],
  "author": "Microsoft Corporation",
  "preview": true,
  "version": {
    "Major": 2,
    "Minor": 0,
<<<<<<< HEAD
    "Patch": 7
=======
    "Patch": 3
>>>>>>> 4a8f78bf
  },
  "minimumAgentVersion": "1.95.0",
  "groups": [
    {
      "name": "advanced",
      "displayName": "ms-resource:loc.group.displayName.advanced",
      "isExpanded": true
    }
  ],
  "inputs": [
    {
      "name": "SymbolsFolder",
      "type": "string",
      "label": "ms-resource:loc.input.label.SymbolsFolder",
      "defaultValue": "$(Build.SourcesDirectory)",
      "required": false,
      "helpMarkDown": "ms-resource:loc.input.help.SymbolsFolder"
    },
    {
      "name": "SearchPattern",
      "type": "multiLine",
      "label": "ms-resource:loc.input.label.SearchPattern",
      "defaultValue": "**/bin/**/*.pdb",
      "required": true,
      "helpMarkDown": "ms-resource:loc.input.help.SearchPattern"
    },
    {
      "name": "IndexSources",
      "type": "boolean",
      "label": "ms-resource:loc.input.label.IndexSources",
      "defaultValue": "true",
      "required": false,
      "helpMarkDown": "ms-resource:loc.input.help.IndexSources"
    },
    {
      "name": "PublishSymbols",
      "type": "boolean",
      "label": "ms-resource:loc.input.label.PublishSymbols",
      "defaultValue": "true",
      "required": false,
      "helpMarkDown": "ms-resource:loc.input.help.PublishSymbols"
    },
    {
      "name": "SymbolServerType",
      "type": "pickList",
      "label": "ms-resource:loc.input.label.SymbolServerType",
      "required": true,
      "defaultValue": "TeamServices",
      "helpMarkDown": "ms-resource:loc.input.help.SymbolServerType",
      "options": {
        "TeamServices": "Team Services",
        "FileShare": "File share"
      },
      "visibleRule": "PublishSymbols = true"
    },
    {
      "name": "SymbolsPath",
      "type": "string",
      "label": "ms-resource:loc.input.label.SymbolsPath",
      "defaultValue": "",
      "required": false,
      "helpMarkDown": "ms-resource:loc.input.help.SymbolsPath",
      "visibleRule": "PublishSymbols = true && SymbolServerType = FileShare"
    },
    {
      "name": "DetailedLog",
      "type": "boolean",
      "label": "ms-resource:loc.input.label.DetailedLog",
      "defaultValue": "true",
      "required": false,
      "helpMarkDown": "ms-resource:loc.input.help.DetailedLog",
      "groupName": "advanced"
    },
    {
      "name": "TreatNotIndexedAsWarning",
      "type": "boolean",
      "label": "ms-resource:loc.input.label.TreatNotIndexedAsWarning",
      "defaultValue": "false",
      "required": false,
      "helpMarkDown": "ms-resource:loc.input.help.TreatNotIndexedAsWarning",
      "groupName": "advanced"
    },
    {
      "name": "SymbolsMaximumWaitTime",
      "type": "string",
      "label": "ms-resource:loc.input.label.SymbolsMaximumWaitTime",
      "defaultValue": "",
      "required": false,
      "helpMarkDown": "ms-resource:loc.input.help.SymbolsMaximumWaitTime",
      "groupName": "advanced"
    },
    {
      "name": "SymbolsProduct",
      "type": "string",
      "label": "ms-resource:loc.input.label.SymbolsProduct",
      "defaultValue": "",
      "required": false,
      "helpMarkDown": "ms-resource:loc.input.help.SymbolsProduct",
      "groupName": "advanced"
    },
    {
      "name": "SymbolsVersion",
      "type": "string",
      "label": "ms-resource:loc.input.label.SymbolsVersion",
      "defaultValue": "",
      "required": false,
      "helpMarkDown": "ms-resource:loc.input.help.SymbolsVersion",
      "groupName": "advanced"
    },
    {
      "name": "SymbolsArtifactName",
      "type": "string",
      "label": "ms-resource:loc.input.label.SymbolsArtifactName",
      "defaultValue": "Symbols_$(BuildConfiguration)",
      "required": false,
      "helpMarkDown": "ms-resource:loc.input.help.SymbolsArtifactName",
      "groupName": "advanced"
    }
  ],
  "instanceNameFormat": "ms-resource:loc.instanceNameFormat",
  "execution": {
    "PowerShell3": {
      "target": "PublishSymbols.ps1"
    }
  },
  "messages": {
    "CleanedUpSemaphoreFile0": "ms-resource:loc.messages.CleanedUpSemaphoreFile0",
    "CleanUpSemaphoreFile0Error1": "ms-resource:loc.messages.CleanUpSemaphoreFile0Error1",
    "Error0AccessingSemaphoreFile1Retrying2Seconds": "ms-resource:loc.messages.Error0AccessingSemaphoreFile1Retrying2Seconds",
    "FailedToLoadDbghelpDllFrom0ErrorCode1": "ms-resource:loc.messages.FailedToLoadDbghelpDllFrom0ErrorCode1",
    "Found0Files": "ms-resource:loc.messages.Found0Files",
    "FreeLibraryDbghelpDllError0": "ms-resource:loc.messages.FreeLibraryDbghelpDllError0",
    "NoFilesForIndexing": "ms-resource:loc.messages.NoFilesForIndexing",
    "NoFilesForPublishing": "ms-resource:loc.messages.NoFilesForPublishing",
    "NoSourcePathsIn0": "ms-resource:loc.messages.NoSourcePathsIn0",
    "OneOrMoreSourceFilesNotIndexedFor0": "ms-resource:loc.messages.OneOrMoreSourceFilesNotIndexedFor0",
    "ReachedPublishingMaxWaitTime0Seconds": "ms-resource:loc.messages.ReachedPublishingMaxWaitTime0Seconds",
    "SemaphoreFile0ExistsRetrying1Seconds": "ms-resource:loc.messages.SemaphoreFile0ExistsRetrying1Seconds",
    "SemaphoreFile0Minutes1AttemptingCleanup": "ms-resource:loc.messages.SemaphoreFile0Minutes1AttemptingCleanup",
    "SkippingIndexing": "ms-resource:loc.messages.SkippingIndexing",
    "SourceFolderDeprecated0": "ms-resource:loc.messages.SourceFolderDeprecated0",
    "SourceInfoNotRetrievedFrom0Message1": "ms-resource:loc.messages.SourceInfoNotRetrievedFrom0Message1",
    "SpacesInTemp": "ms-resource:loc.messages.SpacesInTemp",
    "SymbolStoreLastIdTxtNotFoundAt0": "ms-resource:loc.messages.SymbolStoreLastIdTxtNotFoundAt0",
    "UnableToDetermineWorkspaceFromSourceFolder0": "ms-resource:loc.messages.UnableToDetermineWorkspaceFromSourceFolder0",
    "UnableToIndexSources": "ms-resource:loc.messages.UnableToIndexSources",
    "UnexpectedDbghelpdllExpected0Actual1": "ms-resource:loc.messages.UnexpectedDbghelpdllExpected0Actual1",
    "UnsupportedSourceProvider0": "ms-resource:loc.messages.UnsupportedSourceProvider0",
    "Win32Error0FromMethod1": "ms-resource:loc.messages.Win32Error0FromMethod1"
  }
}<|MERGE_RESOLUTION|>--- conflicted
+++ resolved
@@ -13,11 +13,7 @@
   "version": {
     "Major": 2,
     "Minor": 0,
-<<<<<<< HEAD
-    "Patch": 7
-=======
-    "Patch": 3
->>>>>>> 4a8f78bf
+    "Patch": 8
   },
   "minimumAgentVersion": "1.95.0",
   "groups": [
