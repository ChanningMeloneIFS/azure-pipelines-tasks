--- conflicted
+++ resolved
@@ -18,13 +18,8 @@
   ],
   "version": {
     "Major": 2,
-<<<<<<< HEAD
     "Minor": 3,
     "Patch": 0
-=======
-    "Minor": 2,
-    "Patch": 4
->>>>>>> 8dbbe8b9
   },
   "minimumAgentVersion": "1.95.0",
   "instanceNameFormat": "ms-resource:loc.instanceNameFormat",
@@ -190,10 +185,7 @@
     "PdbWarning": "ms-resource:loc.messages.PdbWarning",
     "InvalidImageDigestValue": "ms-resource:loc.messages.InvalidImageDigestValue",
     "CouldNotFindSubPath": "ms-resource:loc.messages.CouldNotFindSubPath",
-<<<<<<< HEAD
+    "PreviousPackageLocation": "ms-resource:loc.messages.PreviousPackageLocation",
     "ImageDigestMismatch": "ms-resource:loc.messages.ImageDigestMismatch"
-=======
-    "PreviousPackageLocation": "ms-resource:loc.messages.PreviousPackageLocation"
->>>>>>> 8dbbe8b9
   }
 }