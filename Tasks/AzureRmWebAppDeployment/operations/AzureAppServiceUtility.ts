--- conflicted
+++ resolved
@@ -113,11 +113,7 @@
 
     public async updateConfigurationSettings(properties: any) : Promise<void> {
         for(var property in properties) {
-<<<<<<< HEAD
-            if(properties[property] && properties[property].value !== undefined) {
-=======
             if(!!properties[property] && properties[property].value !== undefined) {
->>>>>>> 54355de7
                 properties[property] = properties[property].value;
             }
         }
@@ -129,11 +125,7 @@
 
     public async updateAndMonitorAppSettings(properties: any): Promise<void> {
         for(var property in properties) {
-<<<<<<< HEAD
-            if(properties[property] && properties[property].value !== undefined) {
-=======
             if(!!properties[property] && properties[property].value !== undefined) {
->>>>>>> 54355de7
                 properties[property] = properties[property].value;
             }
         }
