--- conflicted
+++ resolved
@@ -160,90 +160,6 @@
     if(!isDeploymentSuccess) {
         throw Error(deploymentError);
     }
-<<<<<<< HEAD
-=======
-
-}
-
-/**
- * Validates the input package and finds out input type
- * 
- * @param webDeployPkg Web Deploy Package input
- * 
- * @return true/false based on input package type.
- */
-function isInputPkgIsFolder(webDeployPkg: string) {
-    if (!tl.exist(webDeployPkg)) {
-        throw new Error(tl.loc('Invalidwebapppackageorfolderpathprovided', webDeployPkg));
-    }
-
-    return !fileExists(webDeployPkg);
-}
-
-/**
- * Checks whether the given path is file or not.
- * @param path input file path
- * 
- * @return true/false based on input is file or not.
-
- */
-function fileExists(path): boolean {
-  try  {
-    return tl.stats(path).isFile();
-  }
-  catch(error) {
-    if(error.code == 'ENOENT') {
-      return false;
-    }
-    tl.debug("Exception tl.stats (" + path + "): " + error);
-    throw Error(error);
-  }
-}
-
-/**
- * Validates whether input for path and returns right path.
- * 
- * @param path input
- * 
- * @returns null when input is empty, otherwise returns same path.
- */
-function getSetParamFilePath(setParametersFile: string) : string {
-
-    if(setParametersFile === null || (!tl.filePathSupplied('SetParametersFile')) || setParametersFile == tl.getVariable('System.DefaultWorkingDirectory')) {
-        setParametersFile = null;
-    }
-    else if (!fileExists(setParametersFile)) {
-        throw Error(tl.loc('SetParamFilenotfound0', setParametersFile));
-    }
-
-    return setParametersFile;
-}
-
-/**
- * Checks if WebDeploy should be used to deploy webapp package or folder
- * 
- * @param useWebDeploy if user explicitly checked useWebDeploy
- */
-function canUseWebDeploy(useWebDeploy: boolean) {
-    var win = tl.osType().match(/^Win/);
-    return (useWebDeploy || win);
-}
-
-/**
- * 1. Checks if msdeploy during execution redirected any error to 
- * error stream ( saved in error.txt) , display error to console
- * 2. Checks if there is file in use error , suggest to try app offline.
- */
-function redirectMSDeployErrorToConsole() {
-    var msDeployErrorFilePath = tl.getVariable('System.DefaultWorkingDirectory') + '\\error.txt';
-    if(tl.exist(msDeployErrorFilePath)) {
-        var errorFileContent = fs.readFileSync(msDeployErrorFilePath);
-        if(errorFileContent.toString().indexOf("ERROR_INSUFFICIENT_ACCESS_TO_SITE_FOLDER") !== -1){
-            tl.warning(tl.loc("Trytodeploywebappagainwithappofflineoptionselected"));
-        }
-        tl.error(errorFileContent.toString());
-    }
->>>>>>> 3c5110b8
 }
 
 run();