{
    "id": "497D490F-EEA7-4F2B-AB94-48D9C1ACDCB1",
    "name": "AzureRmWebAppDeployment",
    "friendlyName": "Azure App Service Deploy",
    "description": "Update Azure WebApp Services On Windows, Web App On Linux with built-in images or docker containers, ASP.NET, .NET Core, PHP, Python or Node based Web applications, Function Apps, Mobile Apps, Api applications, Web Jobs using Web Deploy / Kudu REST APIs",
    "helpMarkDown": "[More Information](https://aka.ms/azurermwebdeployreadme)",
    "category": "Deploy",
    "visibility": [
        "Build",
        "Release"
    ],
    "preview": "true",
    "runsOn": [
        "Agent",
        "DeploymentGroup"
    ],
    "author": "Microsoft Corporation",
    "version": {
        "Major": 4,
        "Minor": 1,
<<<<<<< HEAD
        "Patch": 4
=======
        "Patch": 5
>>>>>>> e20703b1
    },
    "releaseNotes": "What's new in version 4.* (preview)<br />Supports Kudu Zip Deploy<br />Supports App Service Environments<br />Improved UI for discovering different App service types supported by the task<br/>Click [here](https://aka.ms/azurermwebdeployreadme) for more Information.",
    "minimumAgentVersion": "2.104.1",
    "groups": [
        {
            "name": "FileTransformsAndVariableSubstitution",
            "displayName": "File Transforms & Variable Substitution Options",
            "isExpanded": false,
            "visibleRule": "ConnectionType = PublishProfile || WebAppKind = webApp || WebAppKind = apiApp || WebAppKind = functionApp || WebAppKind = mobileApp"
        },
        {
            "name": "AdditionalDeploymentOptions",
            "displayName": "Additional Deployment Options",
            "isExpanded": false,
            "visibleRule": "ConnectionType = AzureRM && WebAppKind != webAppLinux && WebAppKind != webAppContainer && WebAppKind != \"\""
        },
        {
            "name": "PostDeploymentAction",
            "displayName": "Post Deployment Action",
            "isExpanded": false,
            "visibleRule": "ConnectionType = AzureRM && WebAppKind != \"\""
        },
        {
            "name": "ApplicationAndConfigurationSettings",
            "displayName": "Application and Configuration Settings",
            "isExpanded": false,
            "visibleRule": "ConnectionType = AzureRM"
        }
    ],
    "inputs": [
        {
            "name": "ConnectionType",
            "type": "pickList",
            "label": "Connection type",
            "defaultValue": "AzureRM",
            "options": {
                "AzureRM": "Azure Resource Manager",
                "PublishProfile": "Publish Profile"
            },
            "required": true,
            "helpMarkDown": "Select the connection type to use to deploy the WebApp."
        },
        {
            "name": "ConnectedServiceName",
            "aliases": ["azureSubscription"],
            "type": "connectedService:AzureRM",
            "label": "Azure subscription",
            "defaultValue": "",
            "required": true,
            "helpMarkDown": "Select the Azure Resource Manager subscription for the deployment.",
            "visibleRule": "ConnectionType = AzureRM"
        },
        {
            "name": "PublishProfilePath",
            "type": "filePath",
            "label": "Publish profile path",
            "defaultValue": "$(System.DefaultWorkingDirectory)/**/*.pubxml",
            "required": true,
            "helpMarkDown": "",
            "visibleRule": "ConnectionType = PublishProfile"
        },
        {
            "name": "PublishProfilePassword",
            "type": "string",
            "label": "Publish profile password",
            "required": true,
            "helpMarkDown": "It is recommended to store password in a secret variable and use that variable here e.g. $(Password).",
            "visibleRule": "ConnectionType = PublishProfile"
        },
        {
            "name": "WebAppKind",
            "aliases": ["appType"],
            "type": "pickList",
            "label": "App Service type",
            "defaultValue": "webApp",
            "required": true,
            "options": {
                "webApp": "Web App on Windows",
                "webAppLinux": "Web App on Linux",
                "webAppContainer": "Web App for Containers",
                "functionApp": "Function App",
                "apiApp": "API App",
                "mobileApp": "Mobile App"
            },
            "helpMarkDown": "Choose from Web App On Windows, Web App On Linux, Web App for Containers, Function App and Mobile App.",
            "visibleRule": "ConnectionType = AzureRM"
        },
        {
            "name": "WebAppName",
            "type": "pickList",
            "label": "App Service name",
            "defaultValue": "",
            "required": true,
            "properties": {
                "EditableOptions": "True"
            },
            "helpMarkDown": "Enter or Select the name of an existing Azure App Service. App services based on selected app type will only be listed.",
            "visibleRule": "ConnectionType = AzureRM"
        },
        {
            "name": "DeployToSlotOrASEFlag",
            "aliases": ["deployToSlotOrASE"],
            "type": "boolean",
            "label": "Deploy to Slot or App Service Environment",
            "defaultValue": "false",
            "required": false,
            "helpMarkDown": "Select the option to deploy to an existing deployment slot or Azure App Service Environment.<br />For both the targets, the task needs Resource group name.<br />In case the deployment target is a slot, by default the deployment is done to the production slot. Any other existing slot name can also be provided.<br />In case the deployment target is an Azure App Service environment, leave the slot name as ‘production’ and just specify the Resource group name.",
            "visibleRule": "ConnectionType = AzureRM && WebAppKind != \"\""
        },
        {
            "name": "ResourceGroupName",
            "type": "pickList",
            "label": "Resource group",
            "defaultValue": "",
            "required": true,
            "properties": {
                "EditableOptions": "True"
            },
            "helpMarkDown": "The Resource group name is required when the deployment target is either a deployment slot or an App Service Environment.<br />Enter or Select the Azure Resource group that contains the Azure App Service specified above.",
            "visibleRule": "DeployToSlotOrASEFlag = true"
        },
        {
            "name": "SlotName",
            "type": "pickList",
            "label": "Slot",
            "defaultValue": "production",
            "required": true,
            "properties": {
                "EditableOptions": "True"
            },
            "helpMarkDown": "Enter or Select an existing Slot other than the Production slot.",
            "visibleRule": "DeployToSlotOrASEFlag = true"
        },
        {
            "name": "DockerNamespace",
            "type": "string",
            "label": "Registry or Namespace",
            "defaultValue": "",
            "required": true,
            "visibleRule": "WebAppKind = webAppContainer",
            "helpMarkDown": "A globally unique top-level domain name for your specific registry or namespace.<br/> Note: Fully qualified image name will be of the format: '<b>`<registry or namespace`></b>/`<repository`>:`<tag`>'. For example, '<b>myregistry.azurecr.io</b>/nginx:latest'."
        },
        {
            "name": "DockerRepository",
            "type": "string",
            "label": "Image",
            "defaultValue": "",
            "required": true,
            "visibleRule": "WebAppKind = webAppContainer",
            "helpMarkDown": "Name of the repository where the container images are stored.<br/> Note: Fully qualified image name will be of the format: '`<registry or namespace`>/<b>`<repository`></b>:`<tag`>'. For example, 'myregistry.azurecr.io/<b>nginx</b>:latest'."
        },
        {
            "name": "DockerImageTag",
            "type": "string",
            "label": "Tag",
            "defaultValue": "",
            "required": false,
            "visibleRule": "WebAppKind = webAppContainer",
            "helpMarkDown": "Tags are optional, it is the mechanism that registries use to give Docker images a version.<br/> Note: Fully qualified image name will be of the format: '`<registry or namespace`>/`<repository`>:<b>`<tag`></b>'. For example, 'myregistry.azurecr.io/nginx:<b>latest</b>'."
        },
        {
            "name": "VirtualApplication",
            "type": "string",
            "label": "Virtual application",
            "defaultValue": "",
            "required": false,
            "visibleRule": "WebAppKind != webAppLinux && WebAppKind != webAppContainer && WebAppKind != \"\"",
            "helpMarkDown": "Specify the name of the Virtual application that has been configured in the Azure portal. The option is not required for deployments to the App Service root."
        },
        {
            "name": "Package",
            "aliases": ["packageForLinux"],
            "type": "filePath",
            "label": "Package or folder",
            "defaultValue": "$(System.DefaultWorkingDirectory)/**/*.zip",
            "required": true,
            "visibleRule": "ConnectionType = PublishProfile || WebAppKind = webApp || WebAppKind = apiApp || WebAppKind = functionApp || WebAppKind = mobileApp || WebAppKind = webAppLinux",
            "helpMarkDown": "File path to the package or a folder containing app service contents generated by MSBuild or a compressed zip or war file.<br />Variables ( [Build](https://www.visualstudio.com/docs/build/define/variables) | [Release](https://www.visualstudio.com/docs/release/author-release-definition/understanding-tasks#predefvariables)), wild cards are supported. <br/> For example, $(System.DefaultWorkingDirectory)/\\*\\*/\\*.zip or $(System.DefaultWorkingDirectory)/\\*\\*/\\*.war."
        },
        {
            "name": "RuntimeStack",
            "type": "pickList",
            "label": "Runtime Stack",
            "defaultValue": "",
            "required": true,
            "properties": {
                "EditableOptions": "True"
            },
            "helpMarkDown": "Select the framework and version.",
            "visibleRule": "WebAppKind = webAppLinux"
        },
        {
            "name": "StartupCommand",
            "type": "string",
            "label": "Startup command ",
            "defaultValue": "",
            "required": false,
            "visibleRule": "WebAppKind = webAppLinux || WebAppKind = webAppContainer",
            "helpMarkDown": "Enter the start up command."
        },
        {
            "name": "ScriptType",
            "type": "pickList",
            "label": "Deployment script type",
            "defaultValue": "",
            "options": {
                "": "Select deployment script type (inline or file)",
                "Inline Script": "Inline Script",
                "File Path": "Script File Path"
            },
            "groupName": "PostDeploymentAction",
            "helpMarkDown": "Customize the deployment by providing a script that will run on the Azure App service once the task has completed the deployment successfully . For example restore packages for Node, PHP, Python applications. [Learn more](https://go.microsoft.com/fwlink/?linkid=843471)."
        },
        {
            "name": "InlineScript",
            "type": "multiLine",
            "label": "Inline Script",
            "defaultValue": ":: You can provide your deployment commands here. One command per line.",
            "groupName": "PostDeploymentAction",
            "required": true,
            "visibleRule": "ScriptType == Inline Script",
            "properties": {
                "resizable": "true",
                "rows": "10",
                "maxLength": "500"
            }
        },
        {
            "name": "ScriptPath",
            "type": "filePath",
            "label": "Deployment script path",
            "required": true,
            "groupName": "PostDeploymentAction",
            "visibleRule": "ScriptType == File Path"
        },
        {
            "name": "WebConfigParameters",
            "type": "multiLine",
            "label": "Generate web.config parameters for Python, Node.js and Go apps",
            "required": false,
            "defaultValue": "",
            "groupName": "FileTransformsAndVariableSubstitution",
            "helpMarkDown": "A standard Web.config will be generated and deployed to Azure App Service if the application does not have one. The values in web.config can be edited and vary based on the application framework. For example for node.js application, web.config will have startup file and iis_node module values. This edit feature is only for the generated web.config. [Learn more](https://go.microsoft.com/fwlink/?linkid=843469).",
            "properties": {
                "editorExtension": "ms.vss-services-azure.webconfig-parameters-grid"
            }
        },
        {
            "name": "AppSettings",
            "type": "multiLine",
            "label": "App settings",
            "defaultValue": "",
            "required": false,
            "groupName": "ApplicationAndConfigurationSettings",
            "helpMarkDown": "Edit web app application settings following the syntax -key value . Value containing spaces should be enclosed in double quotes.<br /> <b>Example</b> : -Port 5000 -RequestTimeout 5000 <br /> -WEBSITE_TIME_ZONE \"Eastern Standard Time\"",
            "properties": {
                "editorExtension": "ms.vss-services-azure.parameters-grid"
            }
        },
        {
            "name": "ConfigurationSettings",
            "type": "multiLine",
            "label": "Configuration settings",
            "defaultValue": "",
            "required": false,
            "groupName": "ApplicationAndConfigurationSettings",
            "helpMarkDown": "Edit web app configuration settings following the syntax -key value. Value containing spaces should be enclosed in double quotes.<br /> Example : -phpVersion 5.6 -linuxFxVersion: node|6.11",
            "properties": {
                "editorExtension": "ms.vss-services-azure.parameters-grid"
            }
        },
        {
            "name": "TakeAppOfflineFlag",
            "type": "boolean",
            "label": "Take App Offline",
            "defaultValue": "true",
            "required": false,
            "groupName": "AdditionalDeploymentOptions",
            "helpMarkDown": "Select the option to take the Azure App Service offline by placing an app_offline.htm file in the root directory of the App Service before the sync operation begins. The file will be removed after the sync operation completes successfully."
        },
        {
            "name": "UseWebDeploy",
            "type": "boolean",
            "label": "Publish using Web Deploy",
            "required": false,
            "defaultValue": "false",
            "groupName": "AdditionalDeploymentOptions",
            "helpMarkDown": "Publish using Web Deploy options are supported only when using Windows agent. On other platforms, the task relies on [Kudu REST APIs](https://github.com/projectkudu/kudu/wiki/REST-API) to deploy the Azure App Service, and following options are not supported"
        },
        {
            "name": "SetParametersFile",
            "type": "filePath",
            "label": "SetParameters file",
            "defaultValue": "",
            "required": false,
            "groupName": "AdditionalDeploymentOptions",
            "visibleRule": "UseWebDeploy == true",
            "helpMarkDown": "Optional: location of the SetParameters.xml file to use."
        },
        {
            "name": "RemoveAdditionalFilesFlag",
            "type": "boolean",
            "label": "Remove additional files at destination",
            "defaultValue": "false",
            "required": false,
            "groupName": "AdditionalDeploymentOptions",
            "visibleRule": "UseWebDeploy == true",
            "helpMarkDown": "Select the option to delete files on the Azure App Service that have no matching files in the App Service package or folder.<br /><br />Note: This will also remove all files related to any extension installed on this Azure App Service. To prevent this, select 'Exclude files from App_Data folder' checkbox. "
        },
        {
            "name": "ExcludeFilesFromAppDataFlag",
            "type": "boolean",
            "label": "Exclude files from the App_Data folder",
            "defaultValue": "true",
            "required": false,
            "groupName": "AdditionalDeploymentOptions",
            "visibleRule": "UseWebDeploy == true",
            "helpMarkDown": "Select the option to prevent files in the App_Data folder from being deployed to the Azure App Service."
        },
        {
            "name": "AdditionalArguments",
            "type": "string",
            "label": "Additional arguments",
            "required": false,
            "defaultValue": "-retryAttempts:6 -retryInterval:10000",
            "groupName": "AdditionalDeploymentOptions",
            "visibleRule": "UseWebDeploy == true",
            "helpMarkDown": "Additional Web Deploy arguments following the syntax -key:value .<br />These will be applied when deploying the Azure App Service. Example: -disableLink:AppPoolExtension -disableLink:ContentExtension.<br />For more examples of Web Deploy operation settings, refer to  [this](https://go.microsoft.com/fwlink/?linkid=838471)."
        },
        {
            "name": "RenameFilesFlag",
            "type": "boolean",
            "label": "Rename locked files",
            "defaultValue": "true",
            "required": false,
            "visibleRule": "UseWebDeploy == true",
            "groupName": "AdditionalDeploymentOptions",
            "helpMarkDown": "Select the option to enable msdeploy flag MSDEPLOY_RENAME_LOCKED_FILES=1 in Azure App Service application settings. The option if set enables msdeploy to rename locked files that are locked during app deployment"
        },
        {
            "name": "XmlTransformation",
            "aliases": ["enableXmlTransform"],
            "type": "boolean",
            "label": "XML transformation",
            "required": false,
            "defaultValue": false,
            "groupName": "FileTransformsAndVariableSubstitution",
            "helpMarkDown": "The config transforms will be run for `*.Release.config` and `*.<EnvironmentName>.config` on the `*.config file`.<br/> Config transforms will be run prior to the Variable Substitution.<br/>XML transformations are supported only for Windows platform."
        },
        {
            "name": "XmlVariableSubstitution",
            "aliases": ["enableXmlVariableSubstitution"],
            "type": "boolean",
            "label": "XML variable substitution",
            "required": false,
            "defaultValue": false,
            "groupName": "FileTransformsAndVariableSubstitution",
            "helpMarkDown": "Variables defined in the Build or Release Definition will be matched against the 'key' or 'name' entries in the appSettings, applicationSettings, and connectionStrings sections of any config file and parameters.xml. Variable Substitution is run after config transforms. <br/><br/> Note: If same variables are defined in the Release Definition and in the Environment, then the Environment variables will supersede the Release Definition variables.<br/>"
        },
        {
            "name": "JSONFiles",
            "type": "multiLine",
            "label": "JSON variable substitution",
            "required": false,
            "defaultValue": "",
            "groupName": "FileTransformsAndVariableSubstitution",
            "helpMarkDown": "Provide new line separated list of JSON files to substitute the variable values. Files names are to be provided relative to the root folder. <br/> To substitute JSON variables that are nested or hierarchical, specify them using JSONPath expressions. <br/> <br/> For example, to replace the value of ‘ConnectionString’ in the sample below, you need to define a variable as ‘Data.DefaultConnection.ConnectionString’ in the build/release definition (or release definition’s environment). <br/> {<br/>&nbsp;&nbsp;\"Data\": {<br/>&nbsp;&nbsp;&nbsp;&nbsp;\"DefaultConnection\": {<br/>&nbsp;&nbsp;&nbsp;&nbsp;&nbsp;&nbsp;\"ConnectionString\": \"Server=(localdb)\\SQLEXPRESS;Database=MyDB;Trusted_Connection=True\"<br/>&nbsp;&nbsp;&nbsp;&nbsp;}<br/>&nbsp;&nbsp;}<br/> }<br/> Variable Substitution is run after configuration transforms. <br/><br/> Note: Build/Release’s system definition variables are excluded in substitution"
        }
    ],
    "outputVariables": [
        {
            "name": "AppServiceApplicationUrl",
            "description": "Application URL of the selected App Service."
        }
    ],
    "dataSourceBindings": [
        {
            "target": "WebAppName",
            "endpointId": "$(ConnectedServiceName)",
            "dataSourceName": "AzureRMWebAppNamesByAppType",
            "parameters": {
                "WebAppKind": "$(WebAppKind)"
            }
        },
        {
            "target": "ResourceGroupName",
            "endpointId": "$(ConnectedServiceName)",
            "dataSourceName": "AzureRMWebAppResourceGroup",
            "parameters": {
                "WebAppName": "$(WebAppName)"
            }
        },
        {
            "target": "SlotName",
            "endpointId": "$(ConnectedServiceName)",
            "dataSourceName": "AzureRMWebAppSlotsId",
            "parameters": {
                "WebAppName": "$(WebAppName)",
                "ResourceGroupName": "$(ResourceGroupName)"
            },
            "resultTemplate": "{\"Value\":\"{{{ #extractResource slots}}}\",\"DisplayValue\":\"{{{ #extractResource slots}}}\"}"
        },
        {
            "target": "RuntimeStack",
            "endpointId": "$(ConnectedServiceName)",
            "dataSourceName": "AzureRMWebAppRuntimeStacksByOsType",
            "parameters": {
                "osTypeSelected": "Linux"
            },
            "resultTemplate": "{\"Value\":\"{{{ runtimeVersion }}}\",\"DisplayValue\":\"{{{ displayVersion }}}\"}"

        }
    ],
    "instanceNameFormat": "Azure App Service Deploy: $(WebAppName)",
    "execution": {
        "Node": {
            "target": "azurermwebappdeployment.js"
        }
    },
    "messages": {
        "Invalidwebapppackageorfolderpathprovided": "Invalid App Service package or folder path provided: %s",
        "SetParamFilenotfound0": "Set parameters file not found: %s",
        "XDTTransformationsappliedsuccessfully": "XML Transformations applied successfully",
        "GotconnectiondetailsforazureRMWebApp0": "Got connection details for Azure App Service:'%s'",
        "ErrorNoSuchDeployingMethodExists": "Error : No such deploying method exists",
        "UnabletoretrieveconnectiondetailsforazureRMWebApp": "Unable to retrieve connection details for Azure App Service : %s. Status Code: %s (%s)",
        "UnabletoretrieveResourceID": "Unable to retrieve connection details for Azure Resource:'%s'. Status Code: %s",
        "Successfullyupdateddeploymenthistory": "Successfully updated deployment History at %s",
        "Failedtoupdatedeploymenthistory": "Failed to update deployment history. Error: %s",
        "WARNINGCannotupdatedeploymentstatusSCMendpointisnotenabledforthiswebsite": "WARNING : Cannot update deployment status : SCM endpoint is not enabled for this website",
        "Unabletoretrievewebconfigdetails": "Unable to retrieve App Service configuration details. Status Code: '%s'",
        "Unabletoretrievewebappsettings": "Unable to retrieve App Service application settings. [Status Code: '%s', Error Message: '%s']",
        "Unabletoupdatewebappsettings": "Unable to update App service application settings. Status Code: '%s'",
        "CannotupdatedeploymentstatusuniquedeploymentIdCannotBeRetrieved": "Cannot update deployment status : Unique Deployment ID cannot be retrieved",
        "PackageDeploymentSuccess": "Successfully deployed web package to App Service.",
        "PackageDeploymentFailed": "Failed to deploy web package to App Service.",
        "Runningcommand": "Running command: %s",
        "Deployingwebapplicationatvirtualpathandphysicalpath": "Deploying web package : %s at virtual path (physical path) : %s (%s)",
        "Successfullydeployedpackageusingkuduserviceat": "Successfully deployed package %s using kudu service at %s",
        "Failedtodeploywebapppackageusingkuduservice": "Failed to deploy App Service package using kudu service : %s",
        "Unabletodeploywebappresponsecode": "Unable to deploy App Service due to error code : %s",
        "MSDeploygeneratedpackageareonlysupportedforWindowsplatform": "MSDeploy generated packages are only supported for Windows platform.",
        "UnsupportedinstalledversionfoundforMSDeployversionshouldbeatleast3orabove": "Unsupported installed version: %s found for MSDeploy. version should be at least 3 or above",
        "UnabletofindthelocationofMSDeployfromregistryonmachineError": "Unable to find the location of MS Deploy from registry on machine (Error : %s)",
        "Nopackagefoundwithspecifiedpattern": "No package found with specified pattern: %s",
        "MorethanonepackagematchedwithspecifiedpatternPleaserestrainthesearchpattern": "More than one package matched with specified pattern: %s. Please restrain the search pattern.",
        "Trytodeploywebappagainwithappofflineoptionselected": "Try to deploy app service again with Take application offline option selected.",
        "Trytodeploywebappagainwithrenamefileoptionselected": "Try to deploy app service again with Rename locked files option selected.",
        "NOJSONfilematchedwithspecificpattern": "NO JSON file matched with specific pattern: %s.",
        "Configfiledoesntexists": "Configuration file %s doesn't exist.",
        "Failedtowritetoconfigfilewitherror": "Failed to write to config file %s with error : %s",
        "AppOfflineModeenabled": "App offline mode enabled.",
        "Failedtoenableappofflinemode": "Failed to enable app offline mode. Status Code: %s (%s)",
        "AppOflineModedisabled": "App offline mode disabled.",
        "FailedtodisableAppOfflineMode": "Failed to disable App offline mode. Status Code: %s (%s)",
        "CannotPerformXdtTransformationOnNonWindowsPlatform": "Cannot perform XML transformations on a non-Windows platform.",
        "XdtTransformationErrorWhileTransforming": "XML transformation error while transforming %s using %s.",
        "PublishusingwebdeployoptionsaresupportedonlywhenusingWindowsagent": "Publish using webdeploy options are supported only when using Windows agent",
        "ResourceDoesntExist": "Resource '%s' doesn't exist. Resource should exist before deployment.",
        "EncodeNotSupported": "Detected file encoding of the file %s as %s. Variable substitution is not supported with file encoding %s. Supported encodings are UTF-8 and UTF-16 LE.",
        "UnknownFileEncodeError": "Unable to detect encoding of the file %s (typeCode: %s). Supported encodings are UTF-8 and UTF-16 LE.",
        "ShortFileBufferError": "File buffer is too short to detect encoding type : %s",
        "FailedToUpdateAzureRMWebAppConfigDetails": "Failed to update App Service configuration details. Error: %s",
        "SuccessfullyUpdatedAzureRMWebAppConfigDetails": "Successfully updated App Service configuration details",
        "RequestedURLforkuduphysicalpath": "Requested URL for kudu physical path : %s",
        "Physicalpathalreadyexists": "Physical path '%s' already exists",
        "KuduPhysicalpathCreatedSuccessfully": "Kudu physical path created successfully : %s",
        "FailedtocreateKuduPhysicalPath": "Failed to create kudu physical path. Error : %s",
        "FailedtocheckphysicalPath": "Failed to check kudu physical path. Error Code: %s",
        "VirtualApplicationDoesNotExist": "Virtual application doesn't exists : %s",
        "JSONParseError": "Unable to parse JSON file: %s. Error: %s",
        "JSONvariablesubstitutionappliedsuccessfully": "JSON variable substitution applied successfully.",
        "XMLvariablesubstitutionappliedsuccessfully": "XML variable substitution applied successfully.",
        "failedtoUploadFileToKudu": "Unable to upload file: %s to Kudu (%s). Status Code: %s",
        "failedtoUploadFileToKuduError": "Unable to upload file: %s to Kudu (%s). Error: %s",
        "ExecuteScriptOnKudu": "Executing given script on Kudu service.",
        "FailedToRunScriptOnKuduError": "Unable to run the script on Kudu Service. Error: %s",
        "FailedToRunScriptOnKudu": "Unable to run the script on Kudu: %s. Status Code: %s",
        "ScriptExecutionOnKuduSuccess": "Successfully executed script on Kudu.",
        "ScriptExecutionOnKuduFailed": "Executed script returned '%s' as return code. Error: %s",
        "FailedtoDeleteFileFromKudu": "Unable to delete file: %s from Kudu (%s). Status Code: %s",
        "FailedtoDeleteFileFromKuduError": "Unable to delete file: %s from Kudu (%s). Error: %s",
        "ScriptFileNotFound": "Script file '%s' not found.",
        "InvalidScriptFile": "Invalid script file '%s' provided. Valid extensions are .bat and .cmd for windows and .sh for linux",
        "RetryForTimeoutIssue": "Script execution failed with timeout issue. Retrying once again.",
        "stdoutFromScript": "Standard output from script: ",
        "stderrFromScript": "Standard error from script: ",
        "WebConfigAlreadyExists": "web.config file already exists. Not generating.",
        "SuccessfullyGeneratedWebConfig": "Successfully generated web.config file",
        "FailedToGenerateWebConfig": "Failed to generate web.config. %s",
        "FailedToGetKuduFileContent": "Unable to get file content: %s . Status code: %s (%s)",
        "FailedToGetKuduFileContentError": "Unable to get file content: %s. Error: %s",
        "ScriptStatusTimeout": "Unable to fetch script status due to timeout.",
        "PollingForFileTimeOut": "Unable to fetch script status due to timeout. You can increase the timeout limit by setting 'appservicedeploy.retrytimeout' variable to number of minutes required.",
        "InvalidPollOption": "Invalid polling option provided: %s.",
        "MissingAppTypeWebConfigParameters": "Attribute '-appType' is missing in the Web.config parameters. Valid values for '-appType' are: 'python_Bottle', 'python_Django', 'python_Flask', 'node' and 'Go'.<br />For example, '-appType python_Bottle' (sans-quotes) in case of Python Bottle framework..",
        "AutoDetectDjangoSettingsFailed": "Unable to detect DJANGO_SETTINGS_MODULE 'settings.py' file path. Ensure that the 'settings.py' file exists or provide the correct path in Web.config parameter input in the following format '-DJANGO_SETTINGS_MODULE <folder_name>.settings'",
        "FailedToApplyTransformation": "Unable to apply transformation for the given package. Verify the following.",
        "FailedToApplyTransformationReason1": "1. Whether the Transformation is already applied for the MSBuild generated package during build. If yes, remove the <DependentUpon> tag for each config in the csproj file and rebuild. ",
        "FailedToApplyTransformationReason2": "2. Ensure that the config file and transformation files are present in the same folder inside the package.",
        "AutoParameterizationMessage": "ConnectionString attributes in Web.config is parameterized by default. Note that the transformation has no effect on connectionString attributes as the value is overridden during deployment by 'Parameters.xml or 'SetParameters.xml' files. You can disable the auto-parameterization by setting /p:AutoParameterizationWebConfigConnectionStrings=False during MSBuild package generation.",
        "UnsupportedAppType": "App type '%s' not supported in Web.config generation. Valid values for '-appType' are: 'python_Bottle', 'python_Django', 'python_Flask' and 'node'",
        "UnableToFetchAuthorityURL": "Unable to fetch authority url.",
        "UnableToFetchActiveDirectory": "Unable to fetch active directory resource id.",
        "SuccessfullyUpdatedRuntimeStackAndStartupCommand": "Successfully updated the Runtime Stack and Startup Command.",
        "FailedToUpdateRuntimeStackAndStartupCommand": "Failed to update the Runtime Stack and Startup Command. Error: %s.",
        "SuccessfullyUpdatedWebAppSettings": "Successfully updated the App settings.",
        "FailedToUpdateAppSettingsInConfigDetails": "Failed to update the App settings. Error: %s.",
        "UnableToGetAzureRMWebAppMetadata": "Failed to fetch AzureRM WebApp metadata. ErrorCode: %s",
        "UnableToUpdateAzureRMWebAppMetadata": "Unable to update AzureRM WebApp metadata. Error Code: %s",
        "Unabletoretrieveazureregistrycredentials": "Unable to retrieve Azure Container Registry credentails.[Status Code: '%s']",
        "UnableToReadResponseBody": "Unable to read response body. Error: %s",
        "UnableToUpdateWebAppConfigDetails": "Unable to update WebApp config details. StatusCode: '%s'",
        "AddingReleaseAnnotation": "Adding release annotation for the Application Insights resource '%s'",
        "SuccessfullyAddedReleaseAnnotation": "Successfully added release annotation to the Application Insight : %s",
        "FailedAddingReleaseAnnotation": "Failed to add release annotation. %s",
        "RenameLockedFilesEnabled": "Rename locked files enabled for App Service.",
        "FailedToEnableRenameLockedFiles": "Failed to enable rename locked files. Error: %s",
        "WebJobsInProgressIssue": "Few WebJobs in running state prevents the deployment from removing the files. You can disable 'Remove additional files at destinaton' option or Stop continuous Jobs before deployment.",
        "FailedToFetchKuduAppSettings": "Failed to fetch Kudu App Settings. Error: %s",
        "FailedToCreatePath": "Failed to create path '%s' from Kudu. Error: %s",
        "FailedToDeleteFile": "Failed to delete file '%s/%s' from Kudu. Error: %s",
        "FailedToUploadFile": "Failed to upload file '%s/%s' from Kudu. Error: %s",
        "FailedToGetFileContent": "Failed to get file content '%s/%s' from Kudu. Error: %s",
        "FailedToListPath": "Failed to list path '%s' from Kudu. Error: %s",
        "RetryToDeploy": "Retrying to deploy the package.",
        "FailedToGetAppServiceDetails": "Failed to fetch App Service '%s' details. Error: %s",
        "FailedToGetAppServicePublishingProfile": "Failed to fetch App Service '%s' publishing profile. Error: %s",
        "FailedToUpdateAppServiceMetadata": "Failed to update App service '%s' Meta data. Error: %s",
        "FailedToGetAppServiceMetadata": "Failed to get App service '%s' Meta data. Error: %s",
        "FailedToPatchAppServiceConfiguration": "Failed to patch App Service '%s' configuration. Error: %s",
        "FailedToUpdateAppServiceConfiguration": "Failed to update App service '%s' configuration. Error: %s",
        "FailedToGetAppServiceConfiguration": "Failed to get App service '%s' configuration. Error: %s",
        "FailedToGetAppServicePublishingCredentials": "Failed to fetch App Service '%s' publishing credentials. Error: %s",
        "FailedToGetAppServiceApplicationSettings": "Failed to get App service '%s' application settings. Error: %s",
        "FailedToUpdateAppServiceApplicationSettings": "Failed to update App service '%s' application settings. Error: %s",
        "UpdatingAppServiceConfigurationSettings": "Updating App Service Configuration settings. Data: %s",
        "UpdatedAppServiceConfigurationSettings": "Updated App Service Configuration settings.",
        "UpdatingAppServiceApplicationSettings": "Updating App Service Application settings. Data: %s",
        "UpdatedAppServiceApplicationSettings": "Updated App Service Application settings and Kudu Application settings.",
        "MultipleResourceGroupFoundForAppService": "Multiple resource group found for App Service '%s'.",
        "PackageDeploymentUsingZipDeployFailed": "Package deployment using ZIP Deploy failed. Refer logs for more details.",
        "PackageDeploymentInitiated": "Package deployment using ZIP Deploy initiated.",
        "FailedToGetDeploymentLogs": "Failed to get deployment logs. Error: %s",
        "GoExeNameNotPresent": "Go exe name is not present",
        "WarDeploymentRetry": "Retrying war file deployment as it did not expand successfully earlier.",
        "Updatemachinetoenablesecuretlsprotocol" : "Make sure the machine is using TLS 1.2 protocol or higher. Check https://aka.ms/enableTlsv2 for more information on how to enable TLS in your machine.",
        "CouldNotFetchAccessTokenforAzureStatusCode": "Could not fetch access token for Azure. Status code: %s, status message: %s",
        "CouldNotFetchAccessTokenforMSIDueToMSINotConfiguredProperlyStatusCode": "Could not fetch access token for Managed Service Principal. Please configure Managed Service Identity (MSI) for virtual machine 'https://aka.ms/azure-msi-docs'. Status code: %s, status message: %s",
        "CouldNotFetchAccessTokenforMSIStatusCode": "Could not fetch access token for Managed Service Principal. Status code: %s, status message: %s",
        "XmlParsingFailed":"Unable to parse publishProfileXML file, Error: %s",
        "PropertyDoesntExistPublishProfile": "[%s] Property does not exist in publish profile",
        "InvalidConnectionType": "Invalid connection type",
        "InvalidImageSourceType": "Invalid Image source Type",
        "InvalidPublishProfile": "Publish profile file is invalid."
    }
}<|MERGE_RESOLUTION|>--- conflicted
+++ resolved
@@ -18,11 +18,7 @@
     "version": {
         "Major": 4,
         "Minor": 1,
-<<<<<<< HEAD
-        "Patch": 4
-=======
         "Patch": 5
->>>>>>> e20703b1
     },
     "releaseNotes": "What's new in version 4.* (preview)<br />Supports Kudu Zip Deploy<br />Supports App Service Environments<br />Improved UI for discovering different App service types supported by the task<br/>Click [here](https://aka.ms/azurermwebdeployreadme) for more Information.",
     "minimumAgentVersion": "2.104.1",
