--- conflicted
+++ resolved
@@ -15,15 +15,9 @@
   ],
   "author": "Microsoft Corporation",
   "version": {
-<<<<<<< HEAD
     "Major": 4,
     "Minor": 0,
     "Patch": 0
-=======
-    "Major": 3,
-    "Minor": 3,
-    "Patch": 44
->>>>>>> 32cb0d94
   },
   "releaseNotes": "ms-resource:loc.releaseNotes",
   "minimumAgentVersion": "2.104.1",
