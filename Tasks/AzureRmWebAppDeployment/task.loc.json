{
  "id": "497D490F-EEA7-4F2B-AB94-48D9C1ACDCB1",
  "name": "AzureRmWebAppDeployment",
  "friendlyName": "ms-resource:loc.friendlyName",
  "description": "ms-resource:loc.description",
  "helpMarkDown": "ms-resource:loc.helpMarkDown",
  "category": "Deploy",
  "visibility": [
    "Build",
    "Release"
  ],
  "preview": "true",
  "runsOn": [
    "Agent"
  ],
  "author": "Microsoft Corporation",
  "version": {
<<<<<<< HEAD
    "Major": 3,
    "Minor": 3,
    "Patch": 45
=======
    "Major": 4,
    "Minor": 0,
    "Patch": 0
>>>>>>> b4439a67
  },
  "releaseNotes": "ms-resource:loc.releaseNotes",
  "minimumAgentVersion": "2.104.1",
  "groups": [
    {
      "name": "FileTransformsAndVariableSubstitution",
      "displayName": "ms-resource:loc.group.displayName.FileTransformsAndVariableSubstitution",
      "isExpanded": false,
      "visibleRule": "WebAppKind != webAppLinux && WebAppKind != webAppContainer && WebAppKind != \"\""
    },
    {
      "name": "AdditionalDeploymentOptions",
      "displayName": "ms-resource:loc.group.displayName.AdditionalDeploymentOptions",
      "isExpanded": false,
      "visibleRule": "WebAppKind != webAppLinux && WebAppKind != webAppContainer && WebAppKind != \"\""
    },
    {
      "name": "PostDeploymentAction",
      "displayName": "ms-resource:loc.group.displayName.PostDeploymentAction",
      "isExpanded": false,
      "visibleRule": "WebAppKind != \"\""
    },
    {
      "name": "ApplicationAndConfigurationSettings",
      "displayName": "ms-resource:loc.group.displayName.ApplicationAndConfigurationSettings",
      "isExpanded": false
    }
  ],
  "inputs": [
    {
      "name": "ConnectedServiceName",
      "aliases": [
        "azureSubscription"
      ],
      "type": "connectedService:AzureRM",
      "label": "ms-resource:loc.input.label.ConnectedServiceName",
      "defaultValue": "",
      "required": true,
      "helpMarkDown": "ms-resource:loc.input.help.ConnectedServiceName"
    },
    {
      "name": "WebAppKind",
      "aliases": [
        "appType"
      ],
      "type": "pickList",
      "label": "ms-resource:loc.input.label.WebAppKind",
      "defaultValue": "webApp",
      "required": true,
      "options": {
        "webApp": "Web App on Windows",
        "webAppLinux": "Web App on Linux",
        "webAppContainer": "Web App for Containers",
        "functionApp": "Function App",
        "apiApp": "API App",
        "mobileApp": "Mobile App"
      },
      "helpMarkDown": "ms-resource:loc.input.help.WebAppKind"
    },
    {
      "name": "WebAppName",
      "type": "pickList",
      "label": "ms-resource:loc.input.label.WebAppName",
      "defaultValue": "",
      "required": true,
      "properties": {
        "EditableOptions": "True"
      },
      "helpMarkDown": "ms-resource:loc.input.help.WebAppName"
    },
    {
      "name": "DeployToSlotOrASEFlag",
      "aliases": [
        "deployToSlotOrASE"
      ],
      "type": "boolean",
      "label": "ms-resource:loc.input.label.DeployToSlotOrASEFlag",
      "defaultValue": "false",
      "required": false,
      "helpMarkDown": "ms-resource:loc.input.help.DeployToSlotOrASEFlag",
      "visibleRule": "WebAppKind != \"\""
    },
    {
      "name": "ResourceGroupName",
      "type": "pickList",
      "label": "ms-resource:loc.input.label.ResourceGroupName",
      "defaultValue": "",
      "required": true,
      "properties": {
        "EditableOptions": "True"
      },
      "helpMarkDown": "ms-resource:loc.input.help.ResourceGroupName",
      "visibleRule": "DeployToSlotOrASEFlag = true"
    },
    {
      "name": "SlotName",
      "type": "pickList",
      "label": "ms-resource:loc.input.label.SlotName",
      "defaultValue": "production",
      "required": true,
      "properties": {
        "EditableOptions": "True"
      },
      "helpMarkDown": "ms-resource:loc.input.help.SlotName",
      "visibleRule": "DeployToSlotOrASEFlag = true"
    },
    {
      "name": "DockerNamespace",
      "type": "string",
      "label": "ms-resource:loc.input.label.DockerNamespace",
      "defaultValue": "",
      "required": true,
      "visibleRule": "WebAppKind = webAppContainer",
      "helpMarkDown": "ms-resource:loc.input.help.DockerNamespace"
    },
    {
      "name": "DockerRepository",
      "type": "string",
      "label": "ms-resource:loc.input.label.DockerRepository",
      "defaultValue": "",
      "required": true,
      "visibleRule": "WebAppKind = webAppContainer",
      "helpMarkDown": "ms-resource:loc.input.help.DockerRepository"
    },
    {
      "name": "DockerImageTag",
      "type": "string",
      "label": "ms-resource:loc.input.label.DockerImageTag",
      "defaultValue": "",
      "required": false,
      "visibleRule": "WebAppKind = webAppContainer",
      "helpMarkDown": "ms-resource:loc.input.help.DockerImageTag"
    },
    {
      "name": "VirtualApplication",
      "type": "string",
      "label": "ms-resource:loc.input.label.VirtualApplication",
      "defaultValue": "",
      "required": false,
      "visibleRule": "WebAppKind != webAppLinux && WebAppKind != webAppContainer && WebAppKind != \"\"",
      "helpMarkDown": "ms-resource:loc.input.help.VirtualApplication"
    },
    {
      "name": "Package",
      "aliases": [
        "packageForLinux"
      ],
      "type": "filePath",
      "label": "ms-resource:loc.input.label.Package",
      "defaultValue": "$(System.DefaultWorkingDirectory)/**/*.zip",
      "required": true,
      "visibleRule": "WebAppKind != webAppContainer && WebAppKind != \"\"",
      "helpMarkDown": "ms-resource:loc.input.help.Package"
    },
    {
      "name": "RuntimeStack",
      "type": "pickList",
      "label": "ms-resource:loc.input.label.RuntimeStack",
      "defaultValue": "",
      "required": true,
      "options": {
        "node|4.4": "Node.js 4.4",
        "node|4.5": "Node.js 4.5",
        "node|6.2": "Node.js 6.2",
        "node|6.6": "Node.js 6.6",
        "node|6.9": "Node.js 6.9",
        "node|6.10": "Node.js 6.10",
        "node|6.11": "Node.js 6.11",
        "node|8.0": "Node.js 8.0",
        "node|8.1": "Node.js 8.1",
        "php|5.6": "PHP 5.6",
        "php|7.0": "PHP 7.0",
        "dotnetcore|1.0": ".Net Core 1.0",
        "dotnetcore|1.1": ".Net Core 1.1",
        "dotnetcore|2.0": ".Net Core 2.0",
        "ruby|2.3": "Ruby 2.3"
      },
      "helpMarkDown": "ms-resource:loc.input.help.RuntimeStack",
      "visibleRule": "WebAppKind = webAppLinux"
    },
    {
      "name": "StartupCommand",
      "type": "string",
      "label": "ms-resource:loc.input.label.StartupCommand",
      "defaultValue": "",
      "required": false,
      "visibleRule": "WebAppKind = webAppLinux || WebAppKind = webAppContainer",
      "helpMarkDown": "ms-resource:loc.input.help.StartupCommand"
    },
    {
      "name": "ScriptType",
      "type": "pickList",
      "label": "ms-resource:loc.input.label.ScriptType",
      "defaultValue": "",
      "options": {
        "": "Select deployment script type (inline or file)",
        "Inline Script": "Inline Script",
        "File Path": "Script File Path"
      },
      "groupName": "PostDeploymentAction",
      "helpMarkDown": "ms-resource:loc.input.help.ScriptType"
    },
    {
      "name": "InlineScript",
      "type": "multiLine",
      "label": "ms-resource:loc.input.label.InlineScript",
      "defaultValue": ":: You can provide your deployment commands here. One command per line.",
      "groupName": "PostDeploymentAction",
      "required": true,
      "visibleRule": "ScriptType == Inline Script",
      "properties": {
        "resizable": "true",
        "rows": "10",
        "maxLength": "500"
      }
    },
    {
      "name": "ScriptPath",
      "type": "filePath",
      "label": "ms-resource:loc.input.label.ScriptPath",
      "required": true,
      "groupName": "PostDeploymentAction",
      "visibleRule": "ScriptType == File Path"
    },
    {
      "name": "WebConfigParameters",
      "type": "multiLine",
      "label": "ms-resource:loc.input.label.WebConfigParameters",
      "required": false,
      "defaultValue": "",
      "groupName": "FileTransformsAndVariableSubstitution",
      "helpMarkDown": "ms-resource:loc.input.help.WebConfigParameters",
      "properties": {
        "editorExtension": "ms.vss-services-azure.webconfig-parameters-grid"
      }
    },
    {
      "name": "AppSettings",
      "type": "multiLine",
      "label": "ms-resource:loc.input.label.AppSettings",
      "defaultValue": "",
      "required": false,
      "groupName": "ApplicationAndConfigurationSettings",
      "helpMarkDown": "ms-resource:loc.input.help.AppSettings",
      "properties": {
        "editorExtension": "ms.vss-services-azure.parameters-grid"
      }
    },
    {
      "name": "ConfigurationSettings",
      "type": "multiLine",
      "label": "ms-resource:loc.input.label.ConfigurationSettings",
      "defaultValue": "",
      "required": false,
      "groupName": "ApplicationAndConfigurationSettings",
      "helpMarkDown": "ms-resource:loc.input.help.ConfigurationSettings",
      "properties": {
        "editorExtension": "ms.vss-services-azure.parameters-grid"
      }
    },
    {
      "name": "TakeAppOfflineFlag",
      "type": "boolean",
      "label": "ms-resource:loc.input.label.TakeAppOfflineFlag",
      "defaultValue": "false",
      "required": false,
      "groupName": "AdditionalDeploymentOptions",
      "helpMarkDown": "ms-resource:loc.input.help.TakeAppOfflineFlag"
    },
    {
      "name": "UseWebDeploy",
      "type": "boolean",
      "label": "ms-resource:loc.input.label.UseWebDeploy",
      "required": false,
      "defaultValue": "false",
      "groupName": "AdditionalDeploymentOptions",
      "helpMarkDown": "ms-resource:loc.input.help.UseWebDeploy"
    },
    {
      "name": "SetParametersFile",
      "type": "filePath",
      "label": "ms-resource:loc.input.label.SetParametersFile",
      "defaultValue": "",
      "required": false,
      "groupName": "AdditionalDeploymentOptions",
      "visibleRule": "UseWebDeploy == true",
      "helpMarkDown": "ms-resource:loc.input.help.SetParametersFile"
    },
    {
      "name": "RemoveAdditionalFilesFlag",
      "type": "boolean",
      "label": "ms-resource:loc.input.label.RemoveAdditionalFilesFlag",
      "defaultValue": "false",
      "required": false,
      "groupName": "AdditionalDeploymentOptions",
      "visibleRule": "UseWebDeploy == true",
      "helpMarkDown": "ms-resource:loc.input.help.RemoveAdditionalFilesFlag"
    },
    {
      "name": "ExcludeFilesFromAppDataFlag",
      "type": "boolean",
      "label": "ms-resource:loc.input.label.ExcludeFilesFromAppDataFlag",
      "defaultValue": "false",
      "required": false,
      "groupName": "AdditionalDeploymentOptions",
      "visibleRule": "UseWebDeploy == true",
      "helpMarkDown": "ms-resource:loc.input.help.ExcludeFilesFromAppDataFlag"
    },
    {
      "name": "AdditionalArguments",
      "type": "string",
      "label": "ms-resource:loc.input.label.AdditionalArguments",
      "required": false,
      "defaultValue": "-retryAttempts:6 -retryInterval:10000",
      "groupName": "AdditionalDeploymentOptions",
      "visibleRule": "UseWebDeploy == true",
      "helpMarkDown": "ms-resource:loc.input.help.AdditionalArguments"
    },
    {
      "name": "RenameFilesFlag",
      "type": "boolean",
      "label": "ms-resource:loc.input.label.RenameFilesFlag",
      "defaultValue": "false",
      "required": false,
      "visibleRule": "UseWebDeploy == true",
      "groupName": "AdditionalDeploymentOptions",
      "helpMarkDown": "ms-resource:loc.input.help.RenameFilesFlag"
    },
    {
      "name": "XmlTransformation",
      "aliases": [
        "enableXmlTransform"
      ],
      "type": "boolean",
      "label": "ms-resource:loc.input.label.XmlTransformation",
      "required": false,
      "defaultValue": false,
      "groupName": "FileTransformsAndVariableSubstitution",
      "helpMarkDown": "ms-resource:loc.input.help.XmlTransformation"
    },
    {
      "name": "XmlVariableSubstitution",
      "aliases": [
        "enableXmlVariableSubstitution"
      ],
      "type": "boolean",
      "label": "ms-resource:loc.input.label.XmlVariableSubstitution",
      "required": false,
      "defaultValue": false,
      "groupName": "FileTransformsAndVariableSubstitution",
      "helpMarkDown": "ms-resource:loc.input.help.XmlVariableSubstitution"
    },
    {
      "name": "JSONFiles",
      "type": "multiLine",
      "label": "ms-resource:loc.input.label.JSONFiles",
      "required": false,
      "defaultValue": "",
      "groupName": "FileTransformsAndVariableSubstitution",
      "helpMarkDown": "ms-resource:loc.input.help.JSONFiles"
    }
  ],
  "outputVariables": [
    {
      "name": "AppServiceApplicationUrl",
      "description": "Application URL of the selected App Service."
    }
  ],
  "dataSourceBindings": [
    {
      "target": "WebAppName",
      "endpointId": "$(ConnectedServiceName)",
      "dataSourceName": "AzureRMWebAppNamesByAppType",
      "parameters": {
        "WebAppKind": "$(WebAppKind)"
      }
    },
    {
      "target": "ResourceGroupName",
      "endpointId": "$(ConnectedServiceName)",
      "dataSourceName": "AzureRMWebAppResourceGroup",
      "parameters": {
        "WebAppName": "$(WebAppName)"
      }
    },
    {
      "target": "SlotName",
      "endpointId": "$(ConnectedServiceName)",
      "dataSourceName": "AzureRMWebAppSlotsId",
      "parameters": {
        "WebAppName": "$(WebAppName)",
        "ResourceGroupName": "$(ResourceGroupName)"
      },
      "resultTemplate": "{\"Value\":\"{{{ #extractResource slots}}}\",\"DisplayValue\":\"{{{ #extractResource slots}}}\"}"
    }
  ],
  "instanceNameFormat": "ms-resource:loc.instanceNameFormat",
  "execution": {
    "Node": {
      "target": "azurermwebappdeployment.js"
    }
  },
  "messages": {
    "Invalidwebapppackageorfolderpathprovided": "ms-resource:loc.messages.Invalidwebapppackageorfolderpathprovided",
    "SetParamFilenotfound0": "ms-resource:loc.messages.SetParamFilenotfound0",
    "XDTTransformationsappliedsuccessfully": "ms-resource:loc.messages.XDTTransformationsappliedsuccessfully",
    "GotconnectiondetailsforazureRMWebApp0": "ms-resource:loc.messages.GotconnectiondetailsforazureRMWebApp0",
    "ErrorNoSuchDeployingMethodExists": "ms-resource:loc.messages.ErrorNoSuchDeployingMethodExists",
    "UnabletoretrieveconnectiondetailsforazureRMWebApp": "ms-resource:loc.messages.UnabletoretrieveconnectiondetailsforazureRMWebApp",
    "UnabletoretrieveResourceID": "ms-resource:loc.messages.UnabletoretrieveResourceID",
    "CouldnotfetchaccesstokenforAzureStatusCode": "ms-resource:loc.messages.CouldnotfetchaccesstokenforAzureStatusCode",
    "Successfullyupdateddeploymenthistory": "ms-resource:loc.messages.Successfullyupdateddeploymenthistory",
    "Failedtoupdatedeploymenthistory": "ms-resource:loc.messages.Failedtoupdatedeploymenthistory",
    "WARNINGCannotupdatedeploymentstatusSCMendpointisnotenabledforthiswebsite": "ms-resource:loc.messages.WARNINGCannotupdatedeploymentstatusSCMendpointisnotenabledforthiswebsite",
    "Unabletoretrievewebconfigdetails": "ms-resource:loc.messages.Unabletoretrievewebconfigdetails",
    "Unabletoretrievewebappsettings": "ms-resource:loc.messages.Unabletoretrievewebappsettings",
    "Unabletoupdatewebappsettings": "ms-resource:loc.messages.Unabletoupdatewebappsettings",
    "CannotupdatedeploymentstatusuniquedeploymentIdCannotBeRetrieved": "ms-resource:loc.messages.CannotupdatedeploymentstatusuniquedeploymentIdCannotBeRetrieved",
    "PackageDeploymentSuccess": "ms-resource:loc.messages.PackageDeploymentSuccess",
    "PackageDeploymentFailed": "ms-resource:loc.messages.PackageDeploymentFailed",
    "Runningcommand": "ms-resource:loc.messages.Runningcommand",
    "Deployingwebapplicationatvirtualpathandphysicalpath": "ms-resource:loc.messages.Deployingwebapplicationatvirtualpathandphysicalpath",
    "Successfullydeployedpackageusingkuduserviceat": "ms-resource:loc.messages.Successfullydeployedpackageusingkuduserviceat",
    "Failedtodeploywebapppackageusingkuduservice": "ms-resource:loc.messages.Failedtodeploywebapppackageusingkuduservice",
    "Unabletodeploywebappresponsecode": "ms-resource:loc.messages.Unabletodeploywebappresponsecode",
    "MSDeploygeneratedpackageareonlysupportedforWindowsplatform": "ms-resource:loc.messages.MSDeploygeneratedpackageareonlysupportedforWindowsplatform",
    "UnsupportedinstalledversionfoundforMSDeployversionshouldbeatleast3orabove": "ms-resource:loc.messages.UnsupportedinstalledversionfoundforMSDeployversionshouldbeatleast3orabove",
    "UnabletofindthelocationofMSDeployfromregistryonmachineError": "ms-resource:loc.messages.UnabletofindthelocationofMSDeployfromregistryonmachineError",
    "Nopackagefoundwithspecifiedpattern": "ms-resource:loc.messages.Nopackagefoundwithspecifiedpattern",
    "MorethanonepackagematchedwithspecifiedpatternPleaserestrainthesearchpattern": "ms-resource:loc.messages.MorethanonepackagematchedwithspecifiedpatternPleaserestrainthesearchpattern",
    "Trytodeploywebappagainwithappofflineoptionselected": "ms-resource:loc.messages.Trytodeploywebappagainwithappofflineoptionselected",
    "Trytodeploywebappagainwithrenamefileoptionselected": "ms-resource:loc.messages.Trytodeploywebappagainwithrenamefileoptionselected",
    "NOJSONfilematchedwithspecificpattern": "ms-resource:loc.messages.NOJSONfilematchedwithspecificpattern",
    "Configfiledoesntexists": "ms-resource:loc.messages.Configfiledoesntexists",
    "Failedtowritetoconfigfilewitherror": "ms-resource:loc.messages.Failedtowritetoconfigfilewitherror",
    "AppOfflineModeenabled": "ms-resource:loc.messages.AppOfflineModeenabled",
    "Failedtoenableappofflinemode": "ms-resource:loc.messages.Failedtoenableappofflinemode",
    "AppOflineModedisabled": "ms-resource:loc.messages.AppOflineModedisabled",
    "FailedtodisableAppOfflineMode": "ms-resource:loc.messages.FailedtodisableAppOfflineMode",
    "CannotPerformXdtTransformationOnNonWindowsPlatform": "ms-resource:loc.messages.CannotPerformXdtTransformationOnNonWindowsPlatform",
    "XdtTransformationErrorWhileTransforming": "ms-resource:loc.messages.XdtTransformationErrorWhileTransforming",
    "PublishusingwebdeployoptionsaresupportedonlywhenusingWindowsagent": "ms-resource:loc.messages.PublishusingwebdeployoptionsaresupportedonlywhenusingWindowsagent",
    "ResourceDoesntExist": "ms-resource:loc.messages.ResourceDoesntExist",
    "EncodeNotSupported": "ms-resource:loc.messages.EncodeNotSupported",
    "UnknownFileEncodeError": "ms-resource:loc.messages.UnknownFileEncodeError",
    "ShortFileBufferError": "ms-resource:loc.messages.ShortFileBufferError",
    "FailedToUpdateAzureRMWebAppConfigDetails": "ms-resource:loc.messages.FailedToUpdateAzureRMWebAppConfigDetails",
    "SuccessfullyUpdatedAzureRMWebAppConfigDetails": "ms-resource:loc.messages.SuccessfullyUpdatedAzureRMWebAppConfigDetails",
    "RequestedURLforkuduphysicalpath": "ms-resource:loc.messages.RequestedURLforkuduphysicalpath",
    "Physicalpathalreadyexists": "ms-resource:loc.messages.Physicalpathalreadyexists",
    "KuduPhysicalpathCreatedSuccessfully": "ms-resource:loc.messages.KuduPhysicalpathCreatedSuccessfully",
    "FailedtocreateKuduPhysicalPath": "ms-resource:loc.messages.FailedtocreateKuduPhysicalPath",
    "FailedtocheckphysicalPath": "ms-resource:loc.messages.FailedtocheckphysicalPath",
    "VirtualApplicationDoesNotExist": "ms-resource:loc.messages.VirtualApplicationDoesNotExist",
    "JSONParseError": "ms-resource:loc.messages.JSONParseError",
    "JSONvariablesubstitutionappliedsuccessfully": "ms-resource:loc.messages.JSONvariablesubstitutionappliedsuccessfully",
    "XMLvariablesubstitutionappliedsuccessfully": "ms-resource:loc.messages.XMLvariablesubstitutionappliedsuccessfully",
    "failedtoUploadFileToKudu": "ms-resource:loc.messages.failedtoUploadFileToKudu",
    "failedtoUploadFileToKuduError": "ms-resource:loc.messages.failedtoUploadFileToKuduError",
    "ExecuteScriptOnKudu": "ms-resource:loc.messages.ExecuteScriptOnKudu",
    "FailedToRunScriptOnKuduError": "ms-resource:loc.messages.FailedToRunScriptOnKuduError",
    "FailedToRunScriptOnKudu": "ms-resource:loc.messages.FailedToRunScriptOnKudu",
    "ScriptExecutionOnKuduSuccess": "ms-resource:loc.messages.ScriptExecutionOnKuduSuccess",
    "ScriptExecutionOnKuduFailed": "ms-resource:loc.messages.ScriptExecutionOnKuduFailed",
    "FailedtoDeleteFileFromKudu": "ms-resource:loc.messages.FailedtoDeleteFileFromKudu",
    "FailedtoDeleteFileFromKuduError": "ms-resource:loc.messages.FailedtoDeleteFileFromKuduError",
    "ScriptFileNotFound": "ms-resource:loc.messages.ScriptFileNotFound",
    "InvalidScriptFile": "ms-resource:loc.messages.InvalidScriptFile",
    "RetryForTimeoutIssue": "ms-resource:loc.messages.RetryForTimeoutIssue",
    "stdoutFromScript": "ms-resource:loc.messages.stdoutFromScript",
    "stderrFromScript": "ms-resource:loc.messages.stderrFromScript",
    "WebConfigAlreadyExists": "ms-resource:loc.messages.WebConfigAlreadyExists",
    "SuccessfullyGeneratedWebConfig": "ms-resource:loc.messages.SuccessfullyGeneratedWebConfig",
    "FailedToGenerateWebConfig": "ms-resource:loc.messages.FailedToGenerateWebConfig",
    "FailedToGetKuduFileContent": "ms-resource:loc.messages.FailedToGetKuduFileContent",
    "FailedToGetKuduFileContentError": "ms-resource:loc.messages.FailedToGetKuduFileContentError",
    "ScriptStatusTimeout": "ms-resource:loc.messages.ScriptStatusTimeout",
    "PollingForFileTimeOut": "ms-resource:loc.messages.PollingForFileTimeOut",
    "InvalidPollOption": "ms-resource:loc.messages.InvalidPollOption",
    "MissingAppTypeWebConfigParameters": "ms-resource:loc.messages.MissingAppTypeWebConfigParameters",
    "AutoDetectDjangoSettingsFailed": "ms-resource:loc.messages.AutoDetectDjangoSettingsFailed",
    "FailedToApplyTransformation": "ms-resource:loc.messages.FailedToApplyTransformation",
    "FailedToApplyTransformationReason1": "ms-resource:loc.messages.FailedToApplyTransformationReason1",
    "FailedToApplyTransformationReason2": "ms-resource:loc.messages.FailedToApplyTransformationReason2",
    "AutoParameterizationMessage": "ms-resource:loc.messages.AutoParameterizationMessage",
    "UnsupportedAppType": "ms-resource:loc.messages.UnsupportedAppType",
    "UnableToFetchAuthorityURL": "ms-resource:loc.messages.UnableToFetchAuthorityURL",
    "UnableToFetchActiveDirectory": "ms-resource:loc.messages.UnableToFetchActiveDirectory",
    "SuccessfullyUpdatedRuntimeStackAndStartupCommand": "ms-resource:loc.messages.SuccessfullyUpdatedRuntimeStackAndStartupCommand",
    "FailedToUpdateRuntimeStackAndStartupCommand": "ms-resource:loc.messages.FailedToUpdateRuntimeStackAndStartupCommand",
    "SuccessfullyUpdatedWebAppSettings": "ms-resource:loc.messages.SuccessfullyUpdatedWebAppSettings",
    "FailedToUpdateAppSettingsInConfigDetails": "ms-resource:loc.messages.FailedToUpdateAppSettingsInConfigDetails",
    "UnableToGetAzureRMWebAppMetadata": "ms-resource:loc.messages.UnableToGetAzureRMWebAppMetadata",
    "UnableToUpdateAzureRMWebAppMetadata": "ms-resource:loc.messages.UnableToUpdateAzureRMWebAppMetadata",
    "Unabletoretrieveazureregistrycredentials": "ms-resource:loc.messages.Unabletoretrieveazureregistrycredentials",
    "UnableToReadResponseBody": "ms-resource:loc.messages.UnableToReadResponseBody",
    "UnableToUpdateWebAppConfigDetails": "ms-resource:loc.messages.UnableToUpdateWebAppConfigDetails",
    "AddingReleaseAnnotation": "ms-resource:loc.messages.AddingReleaseAnnotation",
    "SuccessfullyAddedReleaseAnnotation": "ms-resource:loc.messages.SuccessfullyAddedReleaseAnnotation",
    "FailedAddingReleaseAnnotation": "ms-resource:loc.messages.FailedAddingReleaseAnnotation",
    "RenameLockedFilesEnabled": "ms-resource:loc.messages.RenameLockedFilesEnabled",
    "FailedToEnableRenameLockedFiles": "ms-resource:loc.messages.FailedToEnableRenameLockedFiles",
    "WebJobsInProgressIssue": "ms-resource:loc.messages.WebJobsInProgressIssue",
    "FailedToFetchKuduAppSettings": "ms-resource:loc.messages.FailedToFetchKuduAppSettings",
    "FailedToCreatePath": "ms-resource:loc.messages.FailedToCreatePath",
    "FailedToDeleteFile": "ms-resource:loc.messages.FailedToDeleteFile",
    "FailedToUploadFile": "ms-resource:loc.messages.FailedToUploadFile",
    "FailedToGetFileContent": "ms-resource:loc.messages.FailedToGetFileContent",
    "FailedToListPath": "ms-resource:loc.messages.FailedToListPath",
    "RetryToDeploy": "ms-resource:loc.messages.RetryToDeploy",
    "FailedToGetAppServiceDetails": "ms-resource:loc.messages.FailedToGetAppServiceDetails",
    "FailedToGetAppServicePublishingProfile": "ms-resource:loc.messages.FailedToGetAppServicePublishingProfile",
    "FailedToUpdateAppServiceMetadata": "ms-resource:loc.messages.FailedToUpdateAppServiceMetadata",
    "FailedToGetAppServiceMetadata": "ms-resource:loc.messages.FailedToGetAppServiceMetadata",
    "FailedToPatchAppServiceConfiguration": "ms-resource:loc.messages.FailedToPatchAppServiceConfiguration",
    "FailedToUpdateAppServiceConfiguration": "ms-resource:loc.messages.FailedToUpdateAppServiceConfiguration",
    "FailedToGetAppServiceConfiguration": "ms-resource:loc.messages.FailedToGetAppServiceConfiguration",
    "FailedToGetAppServicePublishingCredentials": "ms-resource:loc.messages.FailedToGetAppServicePublishingCredentials",
    "FailedToGetAppServiceApplicationSettings": "ms-resource:loc.messages.FailedToGetAppServiceApplicationSettings",
    "FailedToUpdateAppServiceApplicationSettings": "ms-resource:loc.messages.FailedToUpdateAppServiceApplicationSettings",
    "UpdatingAppServiceConfigurationSettings": "ms-resource:loc.messages.UpdatingAppServiceConfigurationSettings",
    "UpdatedAppServiceConfigurationSettings": "ms-resource:loc.messages.UpdatedAppServiceConfigurationSettings",
    "UpdatingAppServiceApplicationSettings": "ms-resource:loc.messages.UpdatingAppServiceApplicationSettings",
    "UpdatedAppServiceApplicationSettings": "ms-resource:loc.messages.UpdatedAppServiceApplicationSettings",
    "MultipleResourceGroupFoundForAppService": "ms-resource:loc.messages.MultipleResourceGroupFoundForAppService",
    "PackageDeploymentUsingZipDeployFailed": "ms-resource:loc.messages.PackageDeploymentUsingZipDeployFailed",
    "PackageDeploymentInitiated": "ms-resource:loc.messages.PackageDeploymentInitiated",
    "FailedToGetDeploymentLogs": "ms-resource:loc.messages.FailedToGetDeploymentLogs",
    "GoExeNameNotPresent": "ms-resource:loc.messages.GoExeNameNotPresent"
  }
}<|MERGE_RESOLUTION|>--- conflicted
+++ resolved
@@ -15,15 +15,9 @@
   ],
   "author": "Microsoft Corporation",
   "version": {
-<<<<<<< HEAD
-    "Major": 3,
-    "Minor": 3,
-    "Patch": 45
-=======
     "Major": 4,
     "Minor": 0,
     "Patch": 0
->>>>>>> b4439a67
   },
   "releaseNotes": "ms-resource:loc.releaseNotes",
   "minimumAgentVersion": "2.104.1",
