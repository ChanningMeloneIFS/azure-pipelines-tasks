--- conflicted
+++ resolved
@@ -14,11 +14,7 @@
     "version": {
         "Major": 0,
         "Minor": 161,
-<<<<<<< HEAD
-        "Patch": 3
-=======
-        "Patch": 4
->>>>>>> 1ce4d23f
+        "Patch": 5
     },
     "demands": [],
     "satisfies": [
