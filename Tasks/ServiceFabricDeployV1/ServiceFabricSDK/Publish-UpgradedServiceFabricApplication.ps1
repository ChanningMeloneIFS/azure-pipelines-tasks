function Publish-UpgradedServiceFabricApplication
{
    <#
    .SYNOPSIS
    Publishes and starts an upgrade for an existing Service Fabric application in Service Fabric cluster.

    .DESCRIPTION
    This script registers & starts an upgrade for Service Fabric application.

    .NOTES
    Connection to service fabric cluster should be established by using 'Connect-ServiceFabricCluster' before invoking this cmdlet.

    .PARAMETER ApplicationPackagePath
    Path to the folder containing the Service Fabric application package OR path to the zipped service fabric applciation package.

    .PARAMETER ApplicationParameterFilePath
    Path to the application parameter file which contains Application Name and application parameters to be used for the application.

    .PARAMETER ApplicationName
    Name of Service Fabric application to be created. If value for this parameter is provided alongwith ApplicationParameterFilePath it will override the Application name specified in ApplicationParameter file.

    .PARAMETER Action
    Action which this script performs. Available Options are Register, Upgrade, RegisterAndUpgrade. Default Action is RegisterAndUpgrade.

    .PARAMETER ApplicationParameter
    Hashtable of the Service Fabric application parameters to be used for the application. If value for this parameter is provided, it will be merged with application parameters
    specified in ApplicationParameter file. In case a parameter is found ina pplication parameter file and on commandline, commandline parameter will override the one specified in application parameter file.

    .PARAMETER UpgradeParameters
    Hashtable of the upgrade parameters to be used for this upgrade. If Upgrade parameters are not specified then script will perform an UnmonitoredAuto upgrade.

    .PARAMETER UnregisterUnusedVersions
    Switch signalling if older vesions of the application need to be unregistered after upgrade.

    .PARAMETER SkipPackageValidation
    Switch signaling whether the package should be validated or not before deployment.

    .PARAMETER CopyPackageTimeoutSec
    Timeout in seconds for copying application package to image store.

    .PARAMETER RegisterPackageTimeoutSec
    Timeout in seconds for registering application package.

    .PARAMETER UnregisterPackageTimeoutSec
    Timeout in seconds for un-registering application package.

    .PARAMETER CompressPackage
    Indicates whether the application package should be compressed before copying to the image store.

    .PARAMETER SkipUpgradeSameTypeAndVersion
    Indicates whether an upgrade will be skipped if the same application type and version already exists in the cluster, otherwise the upgrade fails during validation.

    .EXAMPLE
    Publish-UpgradeServiceFabricApplication -ApplicationPackagePath 'pkg\Debug' -ApplicationParameterFilePath 'AppParameters.Local.xml'

    Registers & Upgrades an application with AppParameter file containing name of application and values for parameters that are defined in the application manifest.

    Publish-UpgradesServiceFabricApplication -ApplicationPackagePath 'pkg\Debug' -ApplicationName 'fabric:/Application1'

    Registers & Upgrades an application with the specified applciation name.

    #>

    [CmdletBinding(DefaultParameterSetName = "ApplicationName")]
    Param
    (
        [Parameter(Mandatory = $true, ParameterSetName = "ApplicationParameterFilePath")]
        [Parameter(Mandatory = $true, ParameterSetName = "ApplicationName")]
        [String]$ApplicationPackagePath,

        [Parameter(Mandatory = $true, ParameterSetName = "ApplicationParameterFilePath")]
        [String]$ApplicationParameterFilePath,

        [Parameter(Mandatory = $true, ParameterSetName = "ApplicationName")]
        [String]$ApplicationName,

        [Parameter(ParameterSetName = "ApplicationParameterFilePath")]
        [Parameter(ParameterSetName = "ApplicationName")]
        [ValidateSet('Register', 'Upgrade', 'RegisterAndUpgrade')]
        [String]$Action = 'RegisterAndUpgrade',

        [Parameter(ParameterSetName = "ApplicationParameterFilePath")]
        [Parameter(ParameterSetName = "ApplicationName")]
        [Hashtable]$ApplicationParameter,

        [Parameter(ParameterSetName = "ApplicationParameterFilePath")]
        [Parameter(ParameterSetName = "ApplicationName")]
        [Hashtable]$UpgradeParameters = @{UnmonitoredAuto = $true},

        [Parameter(ParameterSetName = "ApplicationParameterFilePath")]
        [Parameter(ParameterSetName = "ApplicationName")]
        [Switch]$UnregisterUnusedVersions,

        [Parameter(ParameterSetName = "ApplicationParameterFilePath")]
        [Parameter(ParameterSetName = "ApplicationName")]
        [Switch]$SkipPackageValidation,

        [Parameter(ParameterSetName = "ApplicationParameterFilePath")]
        [Parameter(ParameterSetName = "ApplicationName")]
        [int]$CopyPackageTimeoutSec,

        [Parameter(ParameterSetName = "ApplicationParameterFilePath")]
        [Parameter(ParameterSetName = "ApplicationName")]
        [int]$RegisterPackageTimeoutSec,

        [Parameter(ParameterSetName = "ApplicationParameterFilePath")]
        [Parameter(ParameterSetName = "ApplicationName")]
        [int]$UnregisterPackageTimeoutSec = 120,

        [Parameter(ParameterSetName = "ApplicationParameterFilePath")]
        [Parameter(ParameterSetName = "ApplicationName")]
        [Switch]$CompressPackage,

        [Parameter(ParameterSetName = "ApplicationParameterFilePath")]
        [Parameter(ParameterSetName = "ApplicationName")]
        [Switch]$SkipUpgradeSameTypeAndVersion
    )

    if (!(Test-Path -LiteralPath $ApplicationPackagePath))
    {
        $errMsg = (Get-VstsLocString -Key PathDoesNotExist -ArgumentList $ApplicationPackagePath)
        throw $errMsg
    }

    if (Test-Path -LiteralPath $ApplicationPackagePath -PathType Leaf)
    {
        if ((Get-Item -LiteralPath $ApplicationPackagePath).Extension -eq ".sfpkg")
        {
            $AppPkgPathToUse = [io.path]::combine((Get-TempDirectoryPath), (Get-Item -LiteralPath $ApplicationPackagePath).BaseName)
            Expand-ToFolder $ApplicationPackagePath $AppPkgPathToUse
        }
        else
        {
            $errMsg = (Get-VstsLocString -Key SFSDK_InvalidSFPackage -ArgumentList $ApplicationPackagePath)
            throw $errMsg
        }
    }
    else
    {
        $AppPkgPathToUse = $ApplicationPackagePath
    }

    if ($PSBoundParameters.ContainsKey('ApplicationParameterFilePath') -and !(Test-Path -LiteralPath $ApplicationParameterFilePath -PathType Leaf))
    {
        $errMsg = (Get-VstsLocString -Key PathDoesNotExist -ArgumentList $ApplicationParameterFilePath)
        throw $errMsg
    }

    $ApplicationManifestPath = "$AppPkgPathToUse\ApplicationManifest.xml"

    $names = Get-NamesFromApplicationManifest -ApplicationManifestPath $ApplicationManifestPath
    if (!$names)
    {
        return
    }

    # If ApplicationName is not specified on command line get application name from Application parameter file.
    if (!$ApplicationName)
    {
        $ApplicationName = Get-ApplicationNameFromApplicationParameterFile $ApplicationParameterFilePath
    }

    if (!$ApplicationName)
    {
        Write-Error (Get-VstsLocString -Key EmptyApplicationName)
    }

    $oldApplication = Get-ServiceFabricApplicationAction -ApplicationName $ApplicationName
    ## Check existence of the application
    if (!$oldApplication)
    {
        $errMsg = (Get-VstsLocString -Key SFSDK_AppDoesNotExist -ArgumentList $ApplicationName)
        throw $errMsg
    }

    if ($oldApplication.ApplicationTypeName -ne $names.ApplicationTypeName)
    {
        $errMsg = (Get-VstsLocString -Key SFSDK_AppTypeMismatch -ArgumentList $ApplicationName)
        throw $errMsg
    }

    if ($SkipUpgradeSameTypeAndVersion -And $oldApplication.ApplicationTypeVersion -eq $names.ApplicationTypeVersion)
    {
        Write-Warning (Get-VstsLocString -Key SFSDK_SkipUpgradeWarning -ArgumentList @($names.ApplicationTypeName, $names.ApplicationTypeVersion))
        return
    }


    try
    {
        $global:operationId = $SF_Operations.TestClusterConnection
        [void](Test-ServiceFabricClusterConnection)
    }
    catch
    {
        Write-Warning (Get-VstsLocString -Key SFSDK_UnableToVerifyClusterConnection)
        throw
    }

    $ApplicationTypeAlreadyRegistered = $false
    if ($Action.Equals('RegisterAndUpgrade') -or $Action.Equals('Register'))
    {
        ## Check upgrade status
        $upgradeStatus = Get-ServiceFabricApplicationUpgradeAction -ApplicationName $ApplicationName
        if ($upgradeStatus.UpgradeState -ne "RollingBackCompleted" -and $upgradeStatus.UpgradeState -ne "RollingForwardCompleted")
        {
            $errMsg = (Get-VstsLocString -Key SFSDK_UpgradeInProgressError -ArgumentList $ApplicationName)
            throw $errMsg
        }

        $reg = Get-ServiceFabricApplicationTypeAction -ApplicationTypeName $names.ApplicationTypeName | Where-Object { $_.ApplicationTypeVersion -eq $names.ApplicationTypeVersion }
        if ($reg)
        {
            $ApplicationTypeAlreadyRegistered = $true
            $typeIsInUse = $false
            $apps = Get-ServiceFabricApplicationAction -ApplicationTypeName $names.ApplicationTypeName
            $apps | ForEach-Object {
                if (($_.ApplicationTypeVersion -eq $names.ApplicationTypeVersion))
                {
                    $typeIsInUse = $true
                }
            }
            if (!$typeIsInUse)
            {
                Write-Host (Get-VstsLocString -Key SFSDK_UnregisteringExistingAppType -ArgumentList @($names.ApplicationTypeName, $names.ApplicationTypeVersion))
                Unregister-ServiceFabricApplicationTypeAction -ApplicationTypeName $($reg.ApplicationTypeName) -ApplicationTypeVersion $($reg.ApplicationTypeVersion) -TimeoutSec $UnregisterPackageTimeoutSec
                $ApplicationTypeAlreadyRegistered = $false
            }
            else
            {
                Write-Warning (Get-VstsLocString -Key SFSDK_SkipUnregisteringExistingAppType -ArgumentList @($names.ApplicationTypeName, $names.ApplicationTypeVersion))
            }
        }

        if (!$reg -or !$ApplicationTypeAlreadyRegistered)
        {
            # Get image store connection string
            $global:operationId = $SF_Operations.GetClusterManifest
            $clusterManifestText = Get-ServiceFabricClusterManifest
            $imageStoreConnectionString = Get-ImageStoreConnectionStringFromClusterManifest ([xml] $clusterManifestText)

            if (!$SkipPackageValidation)
            {
                $global:operationId = $SF_Operations.TestApplicationPackage
                $packageValidationSuccess = (Test-ServiceFabricApplicationPackage $AppPkgPathToUse -ImageStoreConnectionString $imageStoreConnectionString)
                if (!$packageValidationSuccess)
                {
                    $errMsg = (Get-VstsLocString -Key SFSDK_PackageValidationFailed -ArgumentList $ApplicationPackagePath)
                    throw $errMsg
                }
            }

            $applicationPackagePathInImageStore = $names.ApplicationTypeName
            Write-Host (Get-VstsLocString -Key SFSDK_CopyingAppToImageStore)

            $copyParameters = @{
                'ApplicationPackagePath'             = $AppPkgPathToUse
                'ImageStoreConnectionString'         = $imageStoreConnectionString
                'ApplicationPackagePathInImageStore' = $applicationPackagePathInImageStore
            }

            $InstalledSdkVersion = [version](Get-ItemProperty -Path "HKLM:\SOFTWARE\Microsoft\Service Fabric SDK" -Name FabricSDKVersion).FabricSDKVersion

            if ($CopyPackageTimeoutSec)
            {
                if ($InstalledSdkVersion -ge [version]"2.3")
                {
                    $copyParameters['TimeOutSec'] = $CopyPackageTimeoutSec
                }
                else
                {
                    Write-Warning (Get-VstsLocString -Key SFSDK_CopyPackageTimeoutSecWarning $InstalledSdkVersion)
                }
            }

            if ($CompressPackage)
            {
                if ($InstalledSdkVersion -ge [version]"2.5")
                {
                    $copyParameters['CompressPackage'] = $CompressPackage
                }
                else
                {
                    Write-Warning (Get-VstsLocString -Key SFSDK_CompressPackageWarning $InstalledSdkVersion)
                }
            }

            Copy-ServiceFabricApplicationPackageAction -CopyParameters $copyParameters

            $registerParameters = @{
                'ApplicationPathInImageStore' = $applicationPackagePathInImageStore
            }

            if ($RegisterPackageTimeoutSec)
            {
                $registerParameters['TimeOutSec'] = $RegisterPackageTimeoutSec
            }

            Write-Host (Get-VstsLocString -Key SFSDK_RegisterAppType)
            Register-ServiceFabricApplicationTypeAction -RegisterParameters $registerParameters -ApplicationTypeName $names.ApplicationTypeName -ApplicationTypeVersion $names.ApplicationTypeVersion
        }
    }

    if ($Action.Equals('Upgrade') -or $Action.Equals('RegisterAndUpgrade'))
    {
        try
        {
            $UpgradeParameters["ApplicationName"] = $ApplicationName
            $UpgradeParameters["ApplicationTypeVersion"] = $names.ApplicationTypeVersion

            # If application parameters file is specified read values from and merge it with parameters passed on Commandline
            if ($PSBoundParameters.ContainsKey('ApplicationParameterFilePath'))
            {
                $appParamsFromFile = Get-ApplicationParametersFromApplicationParameterFile $ApplicationParameterFilePath
                if (!$ApplicationParameter)
                {
                    $ApplicationParameter = $appParamsFromFile
                }
                else
                {
                    $ApplicationParameter = Merge-Hashtables -HashTableOld $appParamsFromFile -HashTableNew $ApplicationParameter
                }
            }

            $UpgradeParameters["ApplicationParameter"] = $ApplicationParameter

            $serviceTypeHealthPolicyMap = $UpgradeParameters["ServiceTypeHealthPolicyMap"]
            if ($serviceTypeHealthPolicyMap -and $serviceTypeHealthPolicyMap -is [string])
            {
                $UpgradeParameters["ServiceTypeHealthPolicyMap"] = Invoke-Expression $serviceTypeHealthPolicyMap
            }

            Write-Host (Get-VstsLocString -Key SFSDK_StartAppUpgrade)
            $global:operationId = $SF_Operations.StartApplicationUpgrade
            Start-ServiceFabricApplicationUpgrade @UpgradeParameters
        }
        catch
        {
            Write-Host (Get-VstsLocString -Key SFSDK_StartUpgradeFailed -ArgumentList $_.Exception.Message)
            try
            {
                if (!$ApplicationTypeAlreadyRegistered)
                {
                    Write-Host (Get-VstsLocString -Key SFSDK_UnregisterAppTypeOnUpgradeFailure -ArgumentList @($names.ApplicationTypeName, $names.ApplicationTypeVersion))
                    Unregister-ServiceFabricApplicationTypeAction -ApplicationTypeName $names.ApplicationTypeName -ApplicationTypeVersion $names.ApplicationTypeVersion -TimeoutSec $UnregisterPackageTimeoutSec
                }
            }
            catch
            {
                # just log this error
                Write-Warning (Get-VstsLocString -Key SFSDK_UnregisterAppTypeFailed -ArgumentList $_.Exception.Message)
            }

            throw
        }

        if (!$UpgradeParameters["Monitored"] -and !$UpgradeParameters["UnmonitoredAuto"])
        {
            return
        }

        Write-Host (Get-VstsLocString -Key SFSDK_WaitingForUpgrade)
<<<<<<< HEAD
        $unhealthyEvaluationMessageFunction = {
            param(
                $UnhealthyEvaluations,

                [string]$Indentation
            )

            if ($UnhealthyEvaluations -eq $null) {
                return ""
            }

            $indentatedErrorString = ""
            foreach ($UnhealthyEvaluation in $UnhealthyEvaluations) {
                $indentatedErrorString += $Indentation + $UnhealthyEvaluation.Description
                # see if indentation needs to be increased. based on the type of evaluation.
                $indentatedErrorString += & $unhealthyEvaluationMessageFunction $UnhealthyEvaluation, if($UnhealthyEvaluations.kind -eq ($UnhealthyEvaluation.kind + "s")) { return $Indentation } Else { return $Indentation + "`t" }
            }

            if ($UnhealthyEvaluation.UnhealthyEvent) {
                $indentatedErrorString += $Indentation + $UnhealthyEvaluation.UnhealthyEvent
            }

            return $indentatedErrorString
        }

        $DomainUpgradeStatusFormatterFunction = {
            param(
                $UpgradeDomainsStatus
            )

            if ($UpgradeDomainsStatus -eq $null) {
                return ""
            }

            $enumerator = $UpgradeDomainsStatus.GetEnumerator()
            $upgradeDomainStatusString = ""
            while ($enumerator.MoveNext() -ne $False) {
                 $currentElement = $enumerator.Current
                 $upgradeDomainStatusString += $currentElement.Name + ": " + $currentElement.State + ", "
            }
            $upgradeDomainStatusString = $upgradeDomainStatusString.Trim()
            $upgradeDomainStatusString = $upgradeDomainStatusString.SubString(0, $upgradeDomainStatusString.Length -1 ) #removing last "," from the string.
            return $upgradeDomainStatusString
        }

        $upgradeStatusFetcher = {
            param(
                $LastUpgradeStatus
            )
            $upgradeStatus  = Get-ServiceFabricApplicationUpgrade -ApplicationName $ApplicationName
            Write-Host "Current Upgrade State:" $upgradeStatus.UpgradeState

            $currentDomainWiseUpgradeStatus = & $DomainUpgradeStatusFormatterFunction $upgradeStatus.UpgradeDomainsStatus
            $lastDomainWiseUpgradeStatus = if ($LastUpgradeStatus -ne $null) { return & $DomainUpgradeStatusFormatterFunction $LastUpgradeStatus.$UpgradeDomainsStatus } else { return "" }
            if ($currentDomainWiseUpgradeStatus -ne $lastDomainWiseUpgradeStatus -and $currentDomainWiseUpgradeStatus -ne "") { Write-Host "`n Domain Wise Upgrade Status: " $currentDomainWiseUpgradeStatus }

            # unhealthy evaluations to be printed.
            if ($upgradeStatus.UnhealthyEvaluations -ne $null)
            {
                $currentUnhealthyEvaluation = & $unhealthyEvaluationMessageFunction $upgradeStatus.UnhealthyEvaluations, ""
                $lastUnhealthyEvaluation = if ($LastUpgradeStatus -ne $null) { return & $unhealthyEvaluationMessageFunction $LastUpgradeStatus.UnhealthyEvaluations, "" } else { return "" }
                if ($currentUnhealthyEvaluation -ne $lastUnhealthyEvaluation -and $currentUnhealthyEvaluation -ne "") {
                    Write-Host $currentUnhealthyEvaluation
                }
            }

            return $upgradeStatus;
        }

        $upgradeStatusValidator = { param($upgradeStatus) return ($upgradeStatus.UpgradeState -eq "RollingBackCompleted" -or $upgradeStatus.UpgradeState -eq "RollingForwardCompleted") }
=======
        $upgradeStatusFetcher = { Get-ServiceFabricApplicationUpgradeAction -ApplicationName $ApplicationName }
        $upgradeRetryEvaluator = { param($upgradeStatus) return ($upgradeStatus.UpgradeState -ne "RollingBackCompleted" -and $upgradeStatus.UpgradeState -ne "RollingForwardCompleted") }
>>>>>>> cfbef29d
        $upgradeStatus = Invoke-ActionWithRetries -Action $upgradeStatusFetcher `
            -ResultRetryEvaluator $upgradeRetryEvaluator `
            -MaxTries 2147483647 `
            -RetryIntervalInSeconds 5 `
            -RetryableExceptions @("System.Fabric.FabricTransientException") `
            -RetryMessage (Get-VstsLocString -Key SFSDK_WaitingForUpgrade)

        if ($UnregisterUnusedVersions)
        {
            Write-Host (Get-VstsLocString -Key SFSDK_UnregisterUnusedVersions)
            foreach ($registeredAppType in Get-ServiceFabricApplicationTypeAction -ApplicationTypeName $names.ApplicationTypeName)
            {
                try
                {
                    Unregister-ServiceFabricApplicationTypeAction -ApplicationTypeName $($registeredAppType.ApplicationTypeName) -ApplicationTypeVersion $($registeredAppType.ApplicationTypeVersion) -TimeoutSec $UnregisterPackageTimeoutSec
                }
                catch
                {
                    # AppType and Version in use.
                }
            }
        }

        if ($upgradeStatus.UpgradeState -eq "RollingForwardCompleted")
        {
            Write-Host (Get-VstsLocString -Key SFSDK_UpgradeSuccess)
        }
        elseif ($upgradeStatus.UpgradeState -eq "RollingBackCompleted")
        {
            Write-Error (Get-VstsLocString -Key SFSDK_UpgradeRolledBack)
        }
    }
}<|MERGE_RESOLUTION|>--- conflicted
+++ resolved
@@ -360,7 +360,6 @@
         }
 
         Write-Host (Get-VstsLocString -Key SFSDK_WaitingForUpgrade)
-<<<<<<< HEAD
         $unhealthyEvaluationMessageFunction = {
             param(
                 $UnhealthyEvaluations,
@@ -431,10 +430,6 @@
         }
 
         $upgradeStatusValidator = { param($upgradeStatus) return ($upgradeStatus.UpgradeState -eq "RollingBackCompleted" -or $upgradeStatus.UpgradeState -eq "RollingForwardCompleted") }
-=======
-        $upgradeStatusFetcher = { Get-ServiceFabricApplicationUpgradeAction -ApplicationName $ApplicationName }
-        $upgradeRetryEvaluator = { param($upgradeStatus) return ($upgradeStatus.UpgradeState -ne "RollingBackCompleted" -and $upgradeStatus.UpgradeState -ne "RollingForwardCompleted") }
->>>>>>> cfbef29d
         $upgradeStatus = Invoke-ActionWithRetries -Action $upgradeStatusFetcher `
             -ResultRetryEvaluator $upgradeRetryEvaluator `
             -MaxTries 2147483647 `
