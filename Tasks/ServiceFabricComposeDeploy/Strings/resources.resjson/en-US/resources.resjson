--- conflicted
+++ resolved
@@ -48,9 +48,6 @@
   "loc.messages.CheckingComposeFile": "Checking compose file",
   "loc.messages.UnsupportedAPIVersion": "Service Fabric SDK version {0} is not supported.",
   "loc.messages.UsingAPIVersion": "Using cmdlets for Service Fabric SDK version {0}.",
-<<<<<<< HEAD
+  "loc.messages.InvalidApplicationNameWarning": "Latest Service Fabric has stopped supporting compose application name starting with 'fabric:/' and hence compose deployment might fail with ServiceDnsName error for application name '{0}'. You can provide a different application name and re-run if required.",
   "loc.messages.UpgradeInProgress": "An upgrade for the application '{0}' is already in progress."
-=======
-  "loc.messages.InvalidApplicationNameWarning": "Latest Service Fabric has stopped supporting compose application name starting with 'fabric:/' and hence compose deployment might fail with ServiceDnsName error for application name '{0}'. You can provide a different application name and re-run if required."
->>>>>>> fb191d11
 }