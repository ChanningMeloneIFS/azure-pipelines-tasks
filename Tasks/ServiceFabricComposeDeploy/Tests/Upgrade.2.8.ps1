--- conflicted
+++ resolved
@@ -51,40 +51,33 @@
 # Setup mock results of cluster connection
 Register-Mock Connect-ServiceFabricClusterFromServiceEndpoint { } -- -ClusterConnectionParameters @{} -ConnectedServiceEndpoint $vstsEndpoint
 
-<<<<<<< HEAD
 $deploymentStatus = @{
-    "ApplicationName" = $applicationName
-    "DeploymentName" = $deploymentName
+    "ApplicationName"         = $applicationName
+    "DeploymentName"          = $deploymentName
     "ComposeDeploymentStatus" = "Ready"
-    "StatusDetails" = ""
-=======
-$serviceFabricComposeDeploymentStatus = @{
-    "DeploymentName"          = $applicationName
-    "ComposeDeploymentStatus" = "Created"
     "StatusDetails"           = ""
->>>>>>> fb191d11
 }
 
 $deploymentUpgraded = @{
-    "ApplicationName" = $applicationName
-    "DeploymentName" = $deploymentName
-    "UpgradeState" = "RollingForwardCompleted"
+    "ApplicationName"      = $applicationName
+    "DeploymentName"       = $deploymentName
+    "UpgradeState"         = "RollingForwardCompleted"
     "UpgradeStatusDetails" = ""
 }
 $applicationUpgraded = @{
     "ApplicationName" = $applicationName
-    "UpgradeState" = "RollingForwardCompleted"
+    "UpgradeState"    = "RollingForwardCompleted"
 }
 
 $deploymentUpgrading = @{
-    "ApplicationName" = $applicationName
-    "DeploymentName"  = $deploymentName
-    "UpgradeState" = "RollingForwardInProgress"
+    "ApplicationName"      = $applicationName
+    "DeploymentName"       = $deploymentName
+    "UpgradeState"         = "RollingForwardInProgress"
     "UpgradeStatusDetails" = ""
 }
 $applicationUpgrading = @{
     "ApplicationName" = $applicationName
-    "UpgradeState" = "RollingForwardInProgress"
+    "UpgradeState"    = "RollingForwardInProgress"
 }
 
 # Need to store the bool in an object so the lambdas will share the reference
