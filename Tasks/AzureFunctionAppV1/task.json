--- conflicted
+++ resolved
@@ -19,11 +19,7 @@
     "version": {
         "Major": 1,
         "Minor": 0,
-<<<<<<< HEAD
-        "Patch": 7
-=======
-        "Patch": 9
->>>>>>> 22c03c76
+        "Patch": 10
     },
     "minimumAgentVersion": "2.104.1",
     "groups": [
