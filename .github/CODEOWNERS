
ci/  @damccorm   @stephenmichaelf  @jtpetty @mjroghelia

Tasks/ACRTaskV0/    @ammohant    @Anumita

Tasks/AndroidSigningV2/    @leantk @microsoft/akvelon-build-task-team

Tasks/AndroidSigningV3/    @leantk @microsoft/akvelon-build-task-team

Tasks/ANTV1/   @leantk

Tasks/AppCenterDistributeV1/   @DennisPan    @turanuk    @ranterle

Tasks/AppCenterDistributeV2/   @DennisPan    @turanuk    @ranterle

Tasks/AppCenterDistributeV3/   @DennisPan    @turanuk    @ranterle

Tasks/AppCenterTestV1/   @owenniblock

Tasks/ArchiveFilesV2/  @mjroghelia

Tasks/AzureAppServiceManageV0/     @Vijay-train  @SumiranAgg @chshrikh

Tasks/AzureAppServiceSettingsV1/     @Vijay-train @chshrikh  @eaarora-ms @SumiranAgg

Tasks/AzureCLIV1/      @bishal-pdmsft

<<<<<<< HEAD
Tasks/AzureCLIV2/*      @bishal-pdmsft

Tasks/AzureCloudPowerShellDeploymentV1/*    @Vijay-train  @chshrikh
=======
Tasks/AzureCloudPowerShellDeploymentV1/    @Vijay-train  @chshrikh
>>>>>>> 88b272b7

Tasks/AzureFileCopyV1/    @Vijay-train   @chshrikh

Tasks/AzureFileCopyV2/    @Vijay-train   @chshrikh

Tasks/AzureFileCopyV3/    @Vijay-train   @chshrikh

<<<<<<< HEAD
Tasks/AzureFileCopyV4/*    @Vijay-train   @chshrikh

Tasks/AzureFunctionAppV1/*    @Vijay-train    @chshrikh   @SumiranAgg
=======
Tasks/AzureFunctionAppV1/    @Vijay-train    @chshrikh   @SumiranAgg
>>>>>>> 88b272b7

Tasks/AzureFunctionAppContainerV1/    @Vijay-train    @chshrikh      @SumiranAgg

Tasks/AzureFunctionOnKubernetesV0/     @ammohant    @ajinkya599

Tasks/AzureFunctionV1/     @ammohant

Tasks/AzureIoTEdgeV2/      @ammohant  @blackchoey  @michaeljqzq

Tasks/AzureKeyVaultV1/     @ammohant

Tasks/AzureMonitorAlertsV0/    @Vijay-train    @chshrikh

Tasks/AzureMonitorV0/      @ammohant

Tasks/AzureMonitorV1/      @ammohant

Tasks/AzureMysqlDeploymentV1/  @Vijay-train    @chshrikh      @RoshanKumarMicrosoft

Tasks/AzureNLBManagementV1/    @Vijay-train    @chshrikh

Tasks/AzurePolicyV0/   @ammohant

Tasks/AzurePowerShellV2/   @Vijay-train    @chshrikh

Tasks/AzurePowerShellV3/   @Vijay-train    @chshrikh

<<<<<<< HEAD
Tasks/AzurePowerShellV4/*   @Vijay-train    @chshrikh

Tasks/AzurePowerShellV5/*   @Vijay-train    @chshrikh
=======
Tasks/AzurePowershellV4/   @Vijay-train    @chshrikh
>>>>>>> 88b272b7

Tasks/AzureResourceGroupDeploymentV2/      @bishal-pdmsft

Tasks/AzureResourceManagerTemplateDeploymentV3/      @bishal-pdmsft    @vinodkumar3

Tasks/AzureRmWebAppDeploymentV3/   @Vijay-train    @chshrikh    @SumiranAgg

Tasks/AzureRmWebAppDeploymentV4/   @Vijay-train    @chshrikh    @SumiranAgg

Tasks/AzureWebAppV1/  @Vijay-train    @chshrikh    @SumiranAgg

Tasks/AzureWebAppContainerV1/   @Vijay-train    @chshrikh    @SumiranAgg

Tasks/AzureVmssDeploymentV0/       @bishal-pdmsft

Tasks/BashV3/  @mjroghelia

Tasks/BatchScriptV1/   @mjroghelia

<<<<<<< HEAD
Tasks/CacheV2/*       @johnterickson

Tasks/CacheBetaV0/*      @johnterickson
=======
Tasks/CacheBetaV0/      @johnterickson
>>>>>>> 88b272b7

Tasks/CacheBetaV1/      @johnterickson

Tasks/ChefV1/      @Vijay-train    @chshrikh

Tasks/ChefKnifeV1/     @Vijay-train    @chshrikh

Tasks/CMakeV1/  @jtpetty @microsoft/akvelon-build-task-team

Tasks/CmdLineV2/   @mjroghelia

Tasks/CocoaPodsV0/     @leantk

Tasks/Common/artifacts-common/     @phil-hodgson    @aasim    @satbai

Tasks/Common/AzureRmDeploy-common/   @vincentdass  @SumiranAgg

Tasks/Common/Deployment/   @bishal-pdMSFT  @chshrikh

Tasks/Common/MSBuildHelpers/   @jtpetty @microsoft/azure-pipelines-application

Tasks/Common/PowershellHelpers/  @bishal-pdMSFT  @hiyadav

Tasks/Common/RemoteDeployer/   @arjgupta

Tasks/Common/ServiceFabricHelpers/   @bishal-pdMSFT  @tejasd1990

Tasks/Common/TlsHelper_/   @rajatagrawal-dev   @arjgupta

Tasks/Common/VstsAzureHelpers_/  @rajatagrawal-dev   @vincentdass

Tasks/Common/VstsAzureRestHelpers_/  @Ajay-MS  @rajatagrawal-dev

Tasks/Common/azure-arm-rest/   @Ajay-MS    @bishal-pdmsft

Tasks/Common/azure-arm-rest-v2/   @Vijay-train    @chshrikh   @SumiranAgg  @bishal-pdmsft

Tasks/Common/azure-blobstorage-artifactProvider/   @omeshp   @hiyadav    @bishal-pdmsft

Tasks/Common/codeanalysis-common/    @leantk

Tasks/Common/codecoverage-tools/     @nigurr   @lkillgore

Tasks/Common/coveragepublisher/     @karanjitsingh   @acesiddhu

Tasks/Common/docker-common/      @jikuma   @ammohant

Tasks/Common/ios-signing-common/     @leantk   @hashtagchris

Tasks/Common/java-common/        @leantk   @kelliejos

Tasks/Common/kubernetes-common/      @nishubansal    @ds-ms

Tasks/Common/packaging-common/     @phil-hodgson    @aasim    @satbai

Tasks/Common/securefiles-common/   @leantk   @hashtagchris

Tasks/Common/utility-common/       @nishubansal    @ds-ms

Tasks/Common/webdeployment-common/   @SumiranAgg   @vincentdass

Tasks/CondaEnvironmentV0/      @leantk

Tasks/CondaEnvironmentV1/      @leantk

Tasks/ContainerBuildV0/    @ammohant @prebansa

Tasks/CopyFilesV2/     @mjroghelia

Tasks/CopyFilesOverSSHV0/      @zachariahcox

Tasks/CUrlUploaderV2/      @zachariahcox

Tasks/DecryptFileV1/   @zachariahcox

Tasks/DelayV1/     @ammohant

Tasks/DeleteFilesV1/   @mjroghelia

Tasks/DeployVisualStudioTestAgentV2/    @SadagopanRajaram @ShreyasRmsft

Tasks/DockerV0/    @ammohant

Tasks/DockerV1/    @ammohant

Tasks/DockerV2/    @ammohant

Tasks/DockerComposeV0/     @ammohant

<<<<<<< HEAD
Tasks/DockerInstallerV0/*    @ammohant

Tasks/DotNetCoreCLIV2/*     @bishal-pdmsft
=======
Tasks/DotNetCoreCLIV2/     @bishal-pdmsft
>>>>>>> 88b272b7

Tasks/DotNetCoreInstallerV0/   @bishal-pdmsft

Tasks/DotNetCoreInstallerV1/   @bishal-pdmsft

Tasks/DownloadBuildArtifactsV0/    @Lovakumar      @omeshp

Tasks/DownloadFileshareArtifactsV0/    @Lovakumar      @omeshp

<<<<<<< HEAD
Tasks/DownloadGitHubNpmPackageV1/*    @Lovakumar      @gykuma

Tasks/DownloadGitHubNugetPackageV1/*   @Lovakumar      @gykuma

Tasks/DownloadGitHubReleaseV0/*    @Lovakumar      @gykuma
=======
Tasks/DownloadGitHubReleasesV0/    @Lovakumar      @gykuma
>>>>>>> 88b272b7

Tasks/DownloadPackageV0/       @phil-hodgson    @aasim    @satbai

<<<<<<< HEAD
Tasks/DownloadPackageV1/*       @phil-hodgson    @aasim    @satbai

Tasks/DownloadPipelineArtifactV0/*      @mihaif @jahsu-MSFT @fadnavistanmay @owenhuynMSFT @arunkm
=======
Tasks/DownloadPipelineArtifactV0/      @mihaif @jahsu-MSFT @fadnavistanmay @owenhuynMSFT @arunkm
>>>>>>> 88b272b7

Tasks/DownloadPipelineArtifactV1/      @mihaif @jahsu-MSFT @fadnavistanmay @owenhuynMSFT @arunkm

<<<<<<< HEAD
Tasks/DownloadPipelineArtifactV2/*      @mihaif @jahsu-MSFT @fadnavistanmay @owenhuynMSFT @arunkm

Tasks/DownloadSecureFileV1/*    @leantk
=======
Tasks/DownloadSecureFileV1/    @leantk
>>>>>>> 88b272b7

Tasks/DuffleInstallerV0/   @ammohant     @ammohant

Tasks/ExtractFilesV1/      @mjroghelia

Tasks/FileTransformV1/     @Vijay-train    @chshrikh   @SumiranAgg

<<<<<<< HEAD
Tasks/FileTransformV2/*     @Vijay-train    @chshrikh   @SumiranAgg

Tasks/FtpUploadV1/*     @zachariahcox

Tasks/FtpUploadV2/*     @zachariahcox

Tasks/FuncToolsInstallerV0/*     @ammohant   @ajinkya599

Tasks/GitHubCommentV0/*     @ds-ms

Tasks/GitHubReleaseV0/*     @ammohant   @mdmdakbar

Tasks/GitHubReleaseV1/*     @ammohant   @mdmdakbar
=======
Tasks/FtpUploadV1/     @zachariahcox

Tasks/FuncToolsInstallerV0/     @ammohant   @ajinkya599

Tasks/GithubCommentV0/     @ds-ms

Tasks/GithubReleaseV0/     @ammohant   @mdmdakbar
>>>>>>> 88b272b7

Tasks/GoV0/    @bishal-pdmsft

Tasks/GoToolV0/    @bishal-pdmsft

Tasks/GradleV2/    @leantk

Tasks/GruntV0/     @jtpetty @microsoft/azure-pipelines-application

Tasks/GulpV0/      @jtpetty @microsoft/azure-pipelines-application

Tasks/GulpV1/      @jtpetty @microsoft/azure-pipelines-application

Tasks/HelmDeployV0/    @ammohant

Tasks/HelmInstallerV0/     @ammohant

Tasks/HelmInstallerV1/     @ammohant

Tasks/IISWebAppDeployment/     @Vijay-train    @chshrikh

Tasks/IISWebAppDeploymentOnMachineGroupV0/     @Vijay-train    @chshrikh

Tasks/IISWebAppManagementOnMachineGroupV0/     @Vijay-train    @chshrikh

Tasks/InstallAppleCertificateV2/   @leantk

Tasks/InstallAppleProvisioningProfileV1/   @leantk @microsoft/akvelon-build-task-team

Tasks/InstallSSHKeyV0/     @zachariahcox @microsoft/akvelon-build-task-team

Tasks/InvokeRestApiV1/     @ammohant

Tasks/JavaToolInstallerV0/     @leantk @microsoft/akvelon-build-task-team

Tasks/JenkinsDownloadArtifactsV1/      @Lovakumar      @kasubram

Tasks/JenkinsQueueJobV2/   @leantk

Tasks/KubectlInstallerV0/  @ammohant

Tasks/KubernetesV0/    @ammohant

Tasks/KubernetesV1/    @ammohant

Tasks/KubernetesManifestV0/    @ammohant

Tasks/ManualInterventionV8/    @ammohant

Tasks/MavenAuthenticateV0/     @phil-hodgson    @aasim    @satbai

Tasks/MavenV2/     @leantk

Tasks/MavenV3/     @leantk

Tasks/MSBuildV1/   @jtpetty @microsoft/azure-pipelines-application

Tasks/MysqlDeploymentOnMachineGroupV1/     @Vijay-train    @chshrikh      @RoshanKumarMicrosoft

Tasks/NodeToolV0/      @damccorm

<<<<<<< HEAD
Tasks/NpmV0/*      @phil-hodgson    @aasim    @satbai

Tasks/NpmV1/*      @phil-hodgson    @aasim    @satbai
=======
Tasks/NpmV1/      @phil-hodgson    @aasim    @satbai
>>>>>>> 88b272b7

Tasks/NpmAuthenticateV0/       @phil-hodgson    @aasim    @satbai

Tasks/NuGetV0/     @phil-hodgson    @aasim    @satbai

Tasks/NuGetCommandV2/      @phil-hodgson    @aasim    @satbai

Tasks/NuGetAuthenticateV0/      @phil-hodgson    @aasim    @satbai

<<<<<<< HEAD
Tasks/NuGetInstallerV0/*      @phil-hodgson    @aasim    @satbai

Tasks/NuGetPackagerV0/*     @phil-hodgson    @aasim    @satbai
=======
Tasks/NuGetPackagerV0/     @phil-hodgson    @aasim    @satbai
>>>>>>> 88b272b7

Tasks/NuGetPublisherV0/    @phil-hodgson    @aasim    @satbai

<<<<<<< HEAD
Tasks/NuGetRestoreV1/*    @phil-hodgson    @aasim    @satbai

Tasks/NuGetToolInstallerV0/*    @phil-hodgson    @aasim    @satbai

Tasks/NuGetToolInstallerV1/*    @phil-hodgson    @aasim    @satbai

Tasks/OpenPolicyAgentInstallerV0/*    @Anumita
=======
Tasks/NuGetToolInstallerV0/    @phil-hodgson    @aasim    @satbai

Tasks/OpenPolicyAgentInstallerV0/    @Anumita
>>>>>>> 88b272b7

Tasks/PackerBuildV0/   @bishal-pdmsft

Tasks/PackerBuildV1/   @bishal-pdmsft

Tasks/PipAuthenticateV0/     @phil-hodgson    @aasim    @satbai

Tasks/PipAuthenticateV1/     @phil-hodgson    @aasim    @satbai

Tasks/PowerShellV2/    @mjroghelia

Tasks/PowerShellOnTargetMachinesV1/    @Vijay-train    @chshrikh

Tasks/PowerShellOnTargetMachinesV2/    @Vijay-train    @chshrikh

Tasks/PowerShellOnTargetMachinesV3/    @Vijay-train    @chshrikh

Tasks/PublishBuildArtifactsV1/     @leantk

Tasks/PublishCodeCoverageResultsV1/    @SadagopanRajaram @nigurr

Tasks/PublishCodeCoverageResultsV2/    @karanjitsingh @acesiddhu

Tasks/PublishPipelineArtifactV0/       @mihaif @jahsu-MSFT @fadnavistanmay @owenhuynMSFT @arunkm

<<<<<<< HEAD
Tasks/PublishPipelineArtifactV1/*       @mihaif @jahsu-MSFT @fadnavistanmay @owenhuynMSFT @arunkm

Tasks/PublishPipelineMetadataV0/*    @ammohant @nidabas
=======
Tasks/PublishPipelineMetadataV0/    @ammohant @nidabas
>>>>>>> 88b272b7

Tasks/PublishSymbolsV2/    @arunkm @mihaif @jahsu-MSFT @fadnavistanmay @owenhuynMSFT

Tasks/PublishTestResultsV1/    @shailesh-sk

Tasks/PublishTestResultsV2/    @shailesh-sk

Tasks/ContainerStructureTestV0/    @shailesh-sk   @navin22

Tasks/PublishToAzureServiceBusV1/      @ammohant

Tasks/PyPIPublisherV0/     @bishal-pdmsft   @leantk

Tasks/PythonScriptV0/      @leantk

Tasks/QueryWorkItemsV0/    @ammohant

Tasks/QuickPerfTestV1/     @SadagopanRajaram @ShreyasRmsft

Tasks/ReviewAppV0/   @ds-ms

Tasks/RunDistributedTestsV1/   @SadagopanRajaram @ShreyasRmsft

Tasks/RunJMeterLoadTestV1/     @SadagopanRajaram @ShreyasRmsft

Tasks/RunLoadTestV1/   @SadagopanRajaram @ShreyasRmsft

Tasks/ServiceFabricComposeDeployV0/    @bishal-pdmsft

Tasks/ServiceFabricDeployV1/   @bishal-pdmsft

Tasks/ServiceFabricPowerShellV1/   @bishal-pdmsft

Tasks/ServiceFabricUpdateManifestsV2/  @bishal-pdmsft

<<<<<<< HEAD
Tasks/ShellScriptV2/* @mjroghelia

Tasks/SqlAzureDacpacDeploymentV1/*   @Vijay-train    @chshrikh

Tasks/SqlDacpacDeploymentOnMachineGroupV0/*     @Vijay-train    @chshrikh
=======
Tasks/SqlDacpacDeploymentOnMachineGroupV0/     @Vijay-train    @chshrikh
>>>>>>> 88b272b7

Tasks/SqlServerDacpacDeployment/   @Vijay-train    @chshrikh

Tasks/SshV0/   @zachariahcox @microsoft/akvelon-build-task-team

Tasks/TwineAuthenticateV0/     @phil-hodgson    @aasim    @satbai

Tasks/TwineAuthenticateV1/     @phil-hodgson    @aasim    @satbai

Tasks/UniversalPackagesV0/     @phil-hodgson    @aasim    @satbai

Tasks/UseDotNetV2/     @bishal-pdmsft

Tasks/UseNodeV1/     @damccorm

Tasks/UsePythonVersionV0/      @leantk

Tasks/UseRubyVersionV0/    @zachariahcox 

Tasks/VSBuildV1/   @jtpetty @microsoft/azure-pipelines-application

Tasks/VsTestV1/    @SadagopanRajaram @ShreyasRmsft

Tasks/VsTestV2/    @SadagopanRajaram @ShreyasRmsft

Tasks/VsTestPlatformToolInstallerV1/   @SadagopanRajaram @ShreyasRmsft

Tasks/WindowsMachineFileCopyV1/    @Vijay-train    @chshrikh

Tasks/WindowsMachineFileCopyV2/    @Vijay-train    @chshrikh

Tasks/XamarinAndroidV1/    @leantk @microsoft/akvelon-build-task-team

Tasks/XamariniOSV2/    @leantk @microsoft/akvelon-build-task-team

Tasks/XamarinTestCloudV1/      @leantk @microsoft/akvelon-build-task-team

Tasks/XcodeV5/ @leantk @microsoft/akvelon-build-task-team<|MERGE_RESOLUTION|>--- conflicted
+++ resolved
@@ -25,13 +25,9 @@
 
 Tasks/AzureCLIV1/      @bishal-pdmsft
 
-<<<<<<< HEAD
-Tasks/AzureCLIV2/*      @bishal-pdmsft
-
-Tasks/AzureCloudPowerShellDeploymentV1/*    @Vijay-train  @chshrikh
-=======
+Tasks/AzureCLIV2/      @bishal-pdmsft
+
 Tasks/AzureCloudPowerShellDeploymentV1/    @Vijay-train  @chshrikh
->>>>>>> 88b272b7
 
 Tasks/AzureFileCopyV1/    @Vijay-train   @chshrikh
 
@@ -39,13 +35,9 @@
 
 Tasks/AzureFileCopyV3/    @Vijay-train   @chshrikh
 
-<<<<<<< HEAD
-Tasks/AzureFileCopyV4/*    @Vijay-train   @chshrikh
-
-Tasks/AzureFunctionAppV1/*    @Vijay-train    @chshrikh   @SumiranAgg
-=======
+Tasks/AzureFileCopyV4/    @Vijay-train   @chshrikh
+
 Tasks/AzureFunctionAppV1/    @Vijay-train    @chshrikh   @SumiranAgg
->>>>>>> 88b272b7
 
 Tasks/AzureFunctionAppContainerV1/    @Vijay-train    @chshrikh      @SumiranAgg
 
@@ -73,13 +65,9 @@
 
 Tasks/AzurePowerShellV3/   @Vijay-train    @chshrikh
 
-<<<<<<< HEAD
-Tasks/AzurePowerShellV4/*   @Vijay-train    @chshrikh
-
-Tasks/AzurePowerShellV5/*   @Vijay-train    @chshrikh
-=======
-Tasks/AzurePowershellV4/   @Vijay-train    @chshrikh
->>>>>>> 88b272b7
+Tasks/AzurePowerShellV4/   @Vijay-train    @chshrikh
+
+Tasks/AzurePowerShellV5/   @Vijay-train    @chshrikh
 
 Tasks/AzureResourceGroupDeploymentV2/      @bishal-pdmsft
 
@@ -99,13 +87,9 @@
 
 Tasks/BatchScriptV1/   @mjroghelia
 
-<<<<<<< HEAD
-Tasks/CacheV2/*       @johnterickson
-
-Tasks/CacheBetaV0/*      @johnterickson
-=======
+Tasks/CacheV2/       @johnterickson
+
 Tasks/CacheBetaV0/      @johnterickson
->>>>>>> 88b272b7
 
 Tasks/CacheBetaV1/      @johnterickson
 
@@ -195,13 +179,9 @@
 
 Tasks/DockerComposeV0/     @ammohant
 
-<<<<<<< HEAD
-Tasks/DockerInstallerV0/*    @ammohant
-
-Tasks/DotNetCoreCLIV2/*     @bishal-pdmsft
-=======
+Tasks/DockerInstallerV0/    @ammohant
+
 Tasks/DotNetCoreCLIV2/     @bishal-pdmsft
->>>>>>> 88b272b7
 
 Tasks/DotNetCoreInstallerV0/   @bishal-pdmsft
 
@@ -211,35 +191,23 @@
 
 Tasks/DownloadFileshareArtifactsV0/    @Lovakumar      @omeshp
 
-<<<<<<< HEAD
-Tasks/DownloadGitHubNpmPackageV1/*    @Lovakumar      @gykuma
-
-Tasks/DownloadGitHubNugetPackageV1/*   @Lovakumar      @gykuma
-
-Tasks/DownloadGitHubReleaseV0/*    @Lovakumar      @gykuma
-=======
-Tasks/DownloadGitHubReleasesV0/    @Lovakumar      @gykuma
->>>>>>> 88b272b7
+Tasks/DownloadGitHubNpmPackageV1/    @Lovakumar      @gykuma
+
+Tasks/DownloadGitHubNugetPackageV1/   @Lovakumar      @gykuma
+
+Tasks/DownloadGitHubReleaseV0/    @Lovakumar      @gykuma
 
 Tasks/DownloadPackageV0/       @phil-hodgson    @aasim    @satbai
 
-<<<<<<< HEAD
-Tasks/DownloadPackageV1/*       @phil-hodgson    @aasim    @satbai
-
-Tasks/DownloadPipelineArtifactV0/*      @mihaif @jahsu-MSFT @fadnavistanmay @owenhuynMSFT @arunkm
-=======
+Tasks/DownloadPackageV1/       @phil-hodgson    @aasim    @satbai
+
 Tasks/DownloadPipelineArtifactV0/      @mihaif @jahsu-MSFT @fadnavistanmay @owenhuynMSFT @arunkm
->>>>>>> 88b272b7
 
 Tasks/DownloadPipelineArtifactV1/      @mihaif @jahsu-MSFT @fadnavistanmay @owenhuynMSFT @arunkm
 
-<<<<<<< HEAD
-Tasks/DownloadPipelineArtifactV2/*      @mihaif @jahsu-MSFT @fadnavistanmay @owenhuynMSFT @arunkm
-
-Tasks/DownloadSecureFileV1/*    @leantk
-=======
+Tasks/DownloadPipelineArtifactV2/      @mihaif @jahsu-MSFT @fadnavistanmay @owenhuynMSFT @arunkm
+
 Tasks/DownloadSecureFileV1/    @leantk
->>>>>>> 88b272b7
 
 Tasks/DuffleInstallerV0/   @ammohant     @ammohant
 
@@ -247,29 +215,19 @@
 
 Tasks/FileTransformV1/     @Vijay-train    @chshrikh   @SumiranAgg
 
-<<<<<<< HEAD
-Tasks/FileTransformV2/*     @Vijay-train    @chshrikh   @SumiranAgg
-
-Tasks/FtpUploadV1/*     @zachariahcox
-
-Tasks/FtpUploadV2/*     @zachariahcox
-
-Tasks/FuncToolsInstallerV0/*     @ammohant   @ajinkya599
-
-Tasks/GitHubCommentV0/*     @ds-ms
-
-Tasks/GitHubReleaseV0/*     @ammohant   @mdmdakbar
-
-Tasks/GitHubReleaseV1/*     @ammohant   @mdmdakbar
-=======
+Tasks/FileTransformV2/     @Vijay-train    @chshrikh   @SumiranAgg
+
 Tasks/FtpUploadV1/     @zachariahcox
 
+Tasks/FtpUploadV2/     @zachariahcox
+
 Tasks/FuncToolsInstallerV0/     @ammohant   @ajinkya599
 
-Tasks/GithubCommentV0/     @ds-ms
-
-Tasks/GithubReleaseV0/     @ammohant   @mdmdakbar
->>>>>>> 88b272b7
+Tasks/GitHubCommentV0/     @ds-ms
+
+Tasks/GitHubReleaseV0/     @ammohant   @mdmdakbar
+
+Tasks/GitHubReleaseV1/     @ammohant   @mdmdakbar
 
 Tasks/GoV0/    @bishal-pdmsft
 
@@ -331,13 +289,9 @@
 
 Tasks/NodeToolV0/      @damccorm
 
-<<<<<<< HEAD
-Tasks/NpmV0/*      @phil-hodgson    @aasim    @satbai
-
-Tasks/NpmV1/*      @phil-hodgson    @aasim    @satbai
-=======
+Tasks/NpmV0/      @phil-hodgson    @aasim    @satbai
+
 Tasks/NpmV1/      @phil-hodgson    @aasim    @satbai
->>>>>>> 88b272b7
 
 Tasks/NpmAuthenticateV0/       @phil-hodgson    @aasim    @satbai
 
@@ -347,29 +301,19 @@
 
 Tasks/NuGetAuthenticateV0/      @phil-hodgson    @aasim    @satbai
 
-<<<<<<< HEAD
-Tasks/NuGetInstallerV0/*      @phil-hodgson    @aasim    @satbai
-
-Tasks/NuGetPackagerV0/*     @phil-hodgson    @aasim    @satbai
-=======
+Tasks/NuGetInstallerV0/      @phil-hodgson    @aasim    @satbai
+
 Tasks/NuGetPackagerV0/     @phil-hodgson    @aasim    @satbai
->>>>>>> 88b272b7
 
 Tasks/NuGetPublisherV0/    @phil-hodgson    @aasim    @satbai
 
-<<<<<<< HEAD
-Tasks/NuGetRestoreV1/*    @phil-hodgson    @aasim    @satbai
-
-Tasks/NuGetToolInstallerV0/*    @phil-hodgson    @aasim    @satbai
-
-Tasks/NuGetToolInstallerV1/*    @phil-hodgson    @aasim    @satbai
-
-Tasks/OpenPolicyAgentInstallerV0/*    @Anumita
-=======
+Tasks/NuGetRestoreV1/    @phil-hodgson    @aasim    @satbai
+
 Tasks/NuGetToolInstallerV0/    @phil-hodgson    @aasim    @satbai
 
+Tasks/NuGetToolInstallerV1/    @phil-hodgson    @aasim    @satbai
+
 Tasks/OpenPolicyAgentInstallerV0/    @Anumita
->>>>>>> 88b272b7
 
 Tasks/PackerBuildV0/   @bishal-pdmsft
 
@@ -395,13 +339,9 @@
 
 Tasks/PublishPipelineArtifactV0/       @mihaif @jahsu-MSFT @fadnavistanmay @owenhuynMSFT @arunkm
 
-<<<<<<< HEAD
-Tasks/PublishPipelineArtifactV1/*       @mihaif @jahsu-MSFT @fadnavistanmay @owenhuynMSFT @arunkm
-
-Tasks/PublishPipelineMetadataV0/*    @ammohant @nidabas
-=======
+Tasks/PublishPipelineArtifactV1/       @mihaif @jahsu-MSFT @fadnavistanmay @owenhuynMSFT @arunkm
+
 Tasks/PublishPipelineMetadataV0/    @ammohant @nidabas
->>>>>>> 88b272b7
 
 Tasks/PublishSymbolsV2/    @arunkm @mihaif @jahsu-MSFT @fadnavistanmay @owenhuynMSFT
 
@@ -437,15 +377,11 @@
 
 Tasks/ServiceFabricUpdateManifestsV2/  @bishal-pdmsft
 
-<<<<<<< HEAD
-Tasks/ShellScriptV2/* @mjroghelia
-
-Tasks/SqlAzureDacpacDeploymentV1/*   @Vijay-train    @chshrikh
-
-Tasks/SqlDacpacDeploymentOnMachineGroupV0/*     @Vijay-train    @chshrikh
-=======
+Tasks/ShellScriptV2/ @mjroghelia
+
+Tasks/SqlAzureDacpacDeploymentV1/   @Vijay-train    @chshrikh
+
 Tasks/SqlDacpacDeploymentOnMachineGroupV0/     @Vijay-train    @chshrikh
->>>>>>> 88b272b7
 
 Tasks/SqlServerDacpacDeployment/   @Vijay-train    @chshrikh
 
